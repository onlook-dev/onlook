import chalk from 'chalk';
import fs from 'node:fs';
import prompts from 'prompts';

interface ApiKeyConfig {
    name: string;
    message: string;
    required: boolean;
    description?: string;
}

const API_KEYS: Record<string, ApiKeyConfig> = {
    CSB_API_KEY: {
        name: 'CSB_API_KEY',
<<<<<<< HEAD
        message: 'Enter your Codesandbox API key (optional, leave blank if you are using E2B):',
        required: false,
        description: 'Codesandbox',
    },
    CODEROUTER_API_KEY: {
        name: 'CODEROUTER_API_KEY',
        message: 'Enter your Coderouter API key:',
        required: true,
        description: 'Coderouter',
    },
    ANTHROPIC_API_KEY: {
        name: 'ANTHROPIC_API_KEY',
        message: 'Enter your Anthropic API key:',
=======
        message: 'Enter your Codesandbox API key:',
        required: true,
    },
    OPENROUTER_API_KEY: {
        name: 'OPENROUTER_API_KEY',
        message: 'Enter your OpenRouter API key:',
>>>>>>> 7d19df1b
        required: true,
    },
};

/**
 * Reads existing API keys from the environment file
 * @param clientEnvPath - Path to the client .env file
 * @returns Object containing existing API key values
 */
const readExistingApiKeys = (clientEnvPath: string): Record<string, string> => {
    const existingKeys: Record<string, string> = {};

    if (!fs.existsSync(clientEnvPath)) {
        return existingKeys;
    }

    try {
        const content = fs.readFileSync(clientEnvPath, 'utf-8');
        const lines = content.split('\n');
        const validApiKeys = new Set(Object.keys(API_KEYS));

        for (const line of lines) {
            const trimmedLine = line.trim();
            if (
                trimmedLine.includes('=') &&
                !trimmedLine.startsWith('#') &&
                trimmedLine.indexOf('=') > 0
            ) {
                const [key, ...valueParts] = trimmedLine.split('=');
                const cleanKey = key?.trim();

                if (cleanKey && validApiKeys.has(cleanKey)) {
                    existingKeys[cleanKey] = valueParts.join('=');
                }
            }
        }
    } catch (err) {
        console.warn(chalk.yellow(`Warning: Could not read existing .env file: ${err}`));
    }

    return existingKeys;
};

export const promptAndWriteApiKeys = async (clientEnvPath: string) => {
    const existingKeys = readExistingApiKeys(clientEnvPath);
    const responses = await promptForApiKeys(existingKeys);
    const envContent = generateEnvContent(responses);

    // Since we already handled existing key conflicts in promptForApiKeys,
    // we need to manually update the file to avoid duplicate prompting
    await writeApiKeysToFile(clientEnvPath, envContent);
};

/**
 * Writes API keys to file, removing old API key sections
 * @param filePath - Path to the .env file
 * @param newContent - New API key content to write
 */
const writeApiKeysToFile = async (filePath: string, newContent: string): Promise<void> => {
    try {
        const existingContent = fs.existsSync(filePath) ? fs.readFileSync(filePath, 'utf-8') : '';
        const filteredContent = removeOldApiKeyEntries(existingContent);

        ensureDirectoryExists(filePath);

        // Only add newline separator if filtered content exists and doesn't end with newline
        const separator = filteredContent && !filteredContent.endsWith('\n') ? '\n' : '';
        const finalContent = filteredContent + separator + newContent;
        fs.writeFileSync(filePath, finalContent);

        console.log(chalk.green('✅ API keys updated successfully!'));
    } catch (err) {
        console.error(chalk.red('Failed to write API keys:'), err);
        throw err;
    }
};

/**
 * Removes old API key entries from existing content
 * @param content - Existing file content
 * @returns Filtered content without old API keys
 */
const removeOldApiKeyEntries = (content: string): string => {
    const lines = content.split('\n');
    const filteredLines: string[] = [];
    const apiKeyNames = new Set(Object.keys(API_KEYS));
    let skipNextLine = false;

    for (const line of lines) {
        const trimmedLine = line.trim();

        // Skip API key variable lines
        const keyName = extractKeyName(trimmedLine);
        if (trimmedLine.includes('=') && keyName && apiKeyNames.has(keyName)) {
            skipNextLine = false;
            continue;
        }

        // Skip empty lines after API key comments
        if (skipNextLine && trimmedLine === '') {
            skipNextLine = false;
            continue;
        }

        filteredLines.push(line);
        skipNextLine = false;
    }

    return filteredLines.join('\n').trim();
};

/**
 * Extracts description from a comment line
 * @param commentLine - Comment line starting with #
 * @returns Description text or undefined
 */
const extractDescription = (commentLine: string): string | undefined => {
    const match = commentLine.match(/^#\s*(.+)/);
    return match?.[1]?.trim();
};

/**
 * Extracts key name from a variable line
 * @param variableLine - Variable line with key=value format
 * @returns Key name or undefined
 */
const extractKeyName = (variableLine: string): string | undefined => {
    const equalIndex = variableLine.indexOf('=');
    if (equalIndex > 0) {
        return variableLine.substring(0, equalIndex).trim();
    }
    return undefined;
};

/**
 * Ensures the directory for a file path exists
 * @param filePath - Full path to the file
 */
const ensureDirectoryExists = (filePath: string): void => {
    const dir = filePath.substring(0, filePath.lastIndexOf('/'));
    if (!fs.existsSync(dir)) {
        fs.mkdirSync(dir, { recursive: true });
    }
};

/**
 * Generates environment content for API keys
 * @param responses - User responses for API keys
 * @returns Formatted environment content
 */
const generateEnvContent = (responses: Record<string, string>): string => {
    const lines: string[] = [];
    const entries = Object.entries(API_KEYS);

    for (const [key] of entries) {
        const value = responses[key] || '';
        lines.push(`${key}=${value}`);
    }

    return lines.join('\n');
};

const promptForApiKeys = async (existingKeys: Record<string, string>) => {
    const responses: Record<string, string> = {};

    console.log(chalk.blue('\n🔑 API Key Configuration'));
    console.log(chalk.gray('Configure your API keys for Onlook services\n'));

    for (const [keyName, config] of Object.entries(API_KEYS)) {
        const hasExisting = existingKeys[keyName];

        if (hasExisting) {
            console.log(chalk.yellow(`\n⚠️  ${keyName} API key already exists`));

            const action = await prompts({
                type: 'select',
                name: 'choice',
                message: `What would you like to do with ${keyName}?`,
                choices: [
                    { title: 'Keep existing key', value: 'keep' },
                    { title: 'Replace with new key', value: 'replace' },
                    ...(config.required ? [] : [{ title: 'Remove key', value: 'remove' }]),
                ],
                initial: 0,
            });

            if (action.choice === 'keep') {
                responses[keyName] = hasExisting;
                console.log(chalk.green(`✓ Keeping existing ${keyName} key`));
                continue;
            } else if (action.choice === 'remove') {
                responses[keyName] = '';
                console.log(chalk.blue(`✓ Removed ${keyName} key`));
                continue;
            }
            // If 'replace' is selected, continue to prompt for new key
        }

        const response = await prompts({
            type: 'password',
            name: 'value',
            message: hasExisting ? `Enter new ${keyName} API key:` : config.message,
            validate: config.required
                ? (value: string) => value.length > 0 || `${keyName} is required`
                : undefined,
        });

        if (response.value !== undefined) {
            responses[keyName] = response.value;
            if (response.value) {
                console.log(chalk.green(`✓ ${hasExisting ? 'Updated' : 'Set'} ${keyName} key`));
            }
        } else {
            // User cancelled, keep existing if available
            if (hasExisting) {
                responses[keyName] = hasExisting;
            } else if (config.required) {
                console.error(chalk.red(`${keyName} API key is required.`));
                process.exit(1);
            }
        }
    }

    validateResponses(responses);
    return responses;
};

const validateResponses = (responses: Record<string, string>) => {
    const missingKeys = Object.entries(API_KEYS)
        .filter(([key, config]) => config.required && !responses[key])
        .map(([key]) => key);

    if (missingKeys.length > 0) {
        missingKeys.forEach((key) => {
            console.error(chalk.red(`${key} API key is required.`));
        });
        process.exit(1);
    }
};<|MERGE_RESOLUTION|>--- conflicted
+++ resolved
@@ -12,7 +12,6 @@
 const API_KEYS: Record<string, ApiKeyConfig> = {
     CSB_API_KEY: {
         name: 'CSB_API_KEY',
-<<<<<<< HEAD
         message: 'Enter your Codesandbox API key (optional, leave blank if you are using E2B):',
         required: false,
         description: 'Codesandbox',
@@ -26,14 +25,11 @@
     ANTHROPIC_API_KEY: {
         name: 'ANTHROPIC_API_KEY',
         message: 'Enter your Anthropic API key:',
-=======
-        message: 'Enter your Codesandbox API key:',
         required: true,
     },
     OPENROUTER_API_KEY: {
         name: 'OPENROUTER_API_KEY',
         message: 'Enter your OpenRouter API key:',
->>>>>>> 7d19df1b
         required: true,
     },
 };
