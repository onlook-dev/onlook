--- conflicted
+++ resolved
@@ -115,11 +115,7 @@
     ViewHorizontalIcon,
     ViewVerticalIcon,
 } from '@radix-ui/react-icons';
-<<<<<<< HEAD
-import { CreditCardIcon, MailXIcon } from 'lucide-react';
-=======
-import { MailXIcon, SquareX } from 'lucide-react';
->>>>>>> d66cbe71
+import { CreditCardIcon, MailXIcon, SquareXIcon } from 'lucide-react';
 import { cn } from '../../utils';
 import H1Icon from './header-level-icons/h1Icon';
 import H2Icon from './header-level-icons/h2Icon';
@@ -1366,7 +1362,7 @@
     SpaceBetweenHorizontally: SpaceBetweenHorizontallyIcon,
     SpaceBetweenVertically: SpaceBetweenVerticallyIcon,
     Square: SquareIcon,
-    SquareX: SquareX,
+    SquareX: SquareXIcon,
     SketchLogo: SketchLogoIcon,
 
     MailX: MailXIcon,
