import { Orientation, Theme } from '../constants';
import type { Metadata } from '../pages';

export interface RectPosition {
    x: number;
    y: number;
}

export interface RectDimension {
    width: number;
    height: number;
}

export interface FrameSettings {
    id: string;
    url: string;
    position: RectPosition;
    dimension: RectDimension;
    orientation: Orientation | null;
    aspectRatioLocked: boolean | null;
    device: string | null;
    theme: Theme | null;
}

export interface ProjectSettings {
    scale: number | null;
    frames: FrameSettings[] | null;
    position: RectPosition | null;
}

export interface HostingSettings {
    url: string | null;
}

export enum DomainType {
    BASE = 'base',
    CUSTOM = 'custom',
}

export interface DomainSettings {
    url: string;
    type: DomainType;
    publishedAt?: string;
}

export interface Project {
    id: string;
    name: string;
    folderPath: string;
    url: string;
    previewImg: string | null;
    createdAt: string;
    updatedAt: string;
    settings: ProjectSettings | null;
    commands: ProjectCommands | null;
    domains: {
        base: DomainSettings | null;
        custom: DomainSettings | null;
    } | null;
<<<<<<< HEAD
    metadata: Metadata | null;

    // deprecated
    // hosting?: HostingSettings | null;
=======
    env?: Record<string, string>;
>>>>>>> 12db1130
}

export enum WindowCommand {
    MINIMIZE = 'minimize',
    MAXIMIZE = 'maximize',
    UNMAXIMIZE = 'unmaximize',
    CLOSE = 'close',
}

export interface ProjectCommands {
    build?: string;
    run?: string;
    install?: string;
}<|MERGE_RESOLUTION|>--- conflicted
+++ resolved
@@ -57,14 +57,8 @@
         base: DomainSettings | null;
         custom: DomainSettings | null;
     } | null;
-<<<<<<< HEAD
     metadata: Metadata | null;
-
-    // deprecated
-    // hosting?: HostingSettings | null;
-=======
     env?: Record<string, string>;
->>>>>>> 12db1130
 }
 
 export enum WindowCommand {
