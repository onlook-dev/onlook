--- conflicted
+++ resolved
@@ -1,18 +1,9 @@
-<<<<<<< HEAD
 import type { StorageThreadType } from '@mastra/core/memory';
+import type { ChatSuggestion } from '../suggestion';
 
 export interface ChatConversation extends StorageThreadType {
     projectId: string;
-}
-=======
-import type { ChatSuggestion } from '../suggestion';
-
-export type ChatConversation = {
-    id: string;
-    projectId: string;
-    displayName: string | null;
-    createdAt: string;
-    updatedAt: string;
-    suggestions: ChatSuggestion[];
-};
->>>>>>> b90dacdc
+    metadata?: {
+        suggestions: ChatSuggestion[];
+    };
+}