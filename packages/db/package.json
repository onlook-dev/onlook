{
    "name": "@onlook/db",
    "description": "Drizzle database schema",
    "version": "0.0.0",
    "private": true,
    "main": "./src/index.ts",
    "types": "./src/index.ts",
    "scripts": {
        "lint": "eslint . --max-warnings 0",
        "format": "eslint --fix .",
        "typecheck": "tsc --noEmit",
        "db:gen": "drizzle-kit generate",
        "db:push": "drizzle-kit push",
        "db:studio": "drizzle-kit studio",
        "db:migrate": "drizzle-kit migrate",
        "db:seed": "bun src/seed/seed.ts",
        "db:seed:stripe": "bun src/seed/stripe/stripe.ts",
        "db:reset": "bun src/seed/reset.ts",
        "db:drop": "drizzle-kit drop",
        "db:migrate:branching": "bun src/migration-scripts/migrate-to-branching.ts"
    },
    "dependencies": {
        "dotenv": "^17.2.1",
        "drizzle-orm": "^0.44.5",
        "drizzle-zod": "^0.8.3",
        "pg": "^8.16.3",
        "postgres": "^3.4.7",
        "uuid": "^11.1.0",
        "@onlook/stripe": "*"
    },
    "devDependencies": {
        "@onlook/eslint": "*",
        "drizzle-kit": "^0.31.4",
<<<<<<< HEAD
        "eslint": "^9.0.0",
        "typescript": "^5.5.4"
=======
        "typescript": "^5.8.2",
        "ai": "5.0.26"
>>>>>>> 1743e63e
    }
}<|MERGE_RESOLUTION|>--- conflicted
+++ resolved
@@ -31,12 +31,7 @@
     "devDependencies": {
         "@onlook/eslint": "*",
         "drizzle-kit": "^0.31.4",
-<<<<<<< HEAD
-        "eslint": "^9.0.0",
-        "typescript": "^5.5.4"
-=======
         "typescript": "^5.8.2",
         "ai": "5.0.26"
->>>>>>> 1743e63e
     }
 }