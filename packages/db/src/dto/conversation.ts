--- conflicted
+++ resolved
@@ -1,34 +1,23 @@
 import type { StorageThreadType } from "@mastra/core/memory";
-import { type ChatConversation } from "@onlook/models";
+import { type ChatConversation, type ChatSuggestion } from "@onlook/models";
 
 export const toOnlookConversationFromMastra = (mastraThread: StorageThreadType): ChatConversation => {
     return {
-<<<<<<< HEAD
         ...mastraThread,
         projectId: mastraThread.resourceId,
-=======
-        id: dbConversation.id,
-        displayName: dbConversation.displayName,
-        createdAt: dbConversation.createdAt.toISOString(),
-        updatedAt: dbConversation.updatedAt.toISOString(),
-        projectId: dbConversation.projectId,
-        suggestions: dbConversation.suggestions || [],
->>>>>>> b90dacdc
+        metadata: {
+            suggestions: getOnlookSuggestionsFromMastra(mastraThread),
+        }
     }
 }
 
 export const fromOnlookConversationToMastra = (conversation: ChatConversation): StorageThreadType => {
     return {
-<<<<<<< HEAD
         ...conversation,
         resourceId: conversation.projectId,
-=======
-        id: conversation.id,
-        displayName: conversation.displayName,
-        createdAt: new Date(conversation.createdAt),
-        updatedAt: new Date(conversation.updatedAt),
-        projectId: conversation.projectId,
-        suggestions: conversation.suggestions,
->>>>>>> b90dacdc
     }
+}
+
+const getOnlookSuggestionsFromMastra = (mastraThread: StorageThreadType): ChatSuggestion[] => {
+    return mastraThread.metadata?.suggestions as ChatSuggestion[] || [];
 }