import type { ChatMessage } from '@onlook/models';
import { describe, expect, test } from 'bun:test';
import {
    convertToStreamMessages,
    extractTextFromParts,
    ensureToolCallResults,
} from '../../src/stream';

function createMessage(
    id: string,
    role: 'user' | 'assistant',
    parts: ChatMessage['parts'],
    context: any[] = [],
): ChatMessage {
    return {
        id,
        role: role === 'user' ? 'user' : 'assistant',
        threadId: 't1',
        parts,
        metadata: { context, snapshots: [] },
    } as unknown as ChatMessage;
}

describe('convertToStreamMessages', () => {
    test('converts ChatMessage array to ModelMessage array', () => {
        const userMessage = createMessage('u1', 'user', [{ type: 'text', text: 'Hello' }], []);
        const assistantMessage = createMessage('a1', 'assistant', [
            { type: 'text', text: 'Hi there!' },
        ]);

        const result = convertToStreamMessages([userMessage, assistantMessage]);

        expect(result).toBeDefined();
        expect(Array.isArray(result)).toBe(true);
        expect(result.length).toBe(2);
    });

    test('preserves assistant message parts unchanged', () => {
        const assistantMessage = createMessage('a1', 'assistant', [
            { type: 'text', text: 'Found results' },
        ]);

        const result = convertToStreamMessages([assistantMessage]);
        const resultMessage = result[0];

        expect(resultMessage).toBeDefined();
        expect(resultMessage?.role).toBe('assistant');
        expect(resultMessage?.content).toBeDefined();
    });

    test('hydrates user messages with context information', () => {
        const fileCtx = (path: string, content: string) => ({
            type: 'file' as const,
            path,
            content,
            displayName: path,
        });

        const userMessage = createMessage(
            'u1',
            'user',
            [{ type: 'text', text: 'Update this file' }],
            [fileCtx('test.ts', 'console.log("test");')],
        );

        const result = convertToStreamMessages([userMessage]);
        const resultMessage = result[0];

        expect(resultMessage).toBeDefined();
        expect(resultMessage?.role).toBe('user');
        expect(resultMessage?.content).toBeDefined();
        // The content should contain the file context
        expect(resultMessage?.content).toBeDefined();
    });

    test('handles empty context arrays', () => {
        const userMessage = createMessage(
            'u1',
            'user',
            [{ type: 'text', text: 'Simple message' }],
            [],
        );

        const result = convertToStreamMessages([userMessage]);
        const resultMessage = result[0];

        expect(resultMessage).toBeDefined();
        expect(resultMessage?.role).toBe('user');
        expect(resultMessage?.content).toBeDefined();
    });

    test('handles mixed message types in sequence', () => {
        const user1 = createMessage('u1', 'user', [{ type: 'text', text: 'First question' }], []);
        const assistant1 = createMessage('a1', 'assistant', [
            { type: 'text', text: 'First answer' },
        ]);
        const user2 = createMessage('u2', 'user', [{ type: 'text', text: 'Second question' }], []);

        const result = convertToStreamMessages([user1, assistant1, user2]);

        expect(result.length).toBe(3);
        expect(result[0]?.role).toBe('user');
        expect(result[1]?.role).toBe('assistant');
        expect(result[2]?.role).toBe('user');
    });

    test('handles messages with various part types', () => {
        const userMessage = createMessage(
            'u1',
            'user',
            [{ type: 'text', text: 'Hello world' }],
            [],
        );

        const result = convertToStreamMessages([userMessage]);

        expect(result).toBeDefined();
        expect(Array.isArray(result)).toBe(true);
        expect(result.length).toBe(1);
        expect(result[0]?.role).toBe('user');
    });
});

describe('extractTextFromParts', () => {
    test('extracts text from text parts', () => {
        const parts = [
            { type: 'text', text: 'Hello' },
            { type: 'text', text: 'World' },
        ];

        const result = extractTextFromParts(parts as any);
        expect(result).toBe('HelloWorld');
    });

    test('handles non-text parts by returning empty string', () => {
        const parts = [
            { type: 'reasoning', reasoning: 'Some reasoning' } as any,
            { type: 'text', text: 'Hello' },
        ];

        const result = extractTextFromParts(parts as any);
        expect(result).toBe('Hello');
    });

    test('returns empty string for empty parts array', () => {
        const result = extractTextFromParts([] as any);
        expect(result).toBe('');
    });

    test('handles undefined parts', () => {
        const result = extractTextFromParts(undefined as any);
        expect(result).toBeUndefined();
    });
});

describe('ensureToolCallResults', () => {
    test('returns unchanged parts when undefined', () => {
        const result = ensureToolCallResults(undefined);
        expect(result).toBeUndefined();
    });

    test('returns unchanged parts when no tool calls present', () => {
        const parts = [{ type: 'text', text: 'Hello world' }];

        const result = ensureToolCallResults(parts as any);
        expect(result).toEqual(parts);
    });

    test('adds stub results for tool calls without results', () => {
        const parts = [
            { type: 'text', text: 'Computing...' },
            {
                type: 'tool-sum',
                toolCallId: 'call_1',
                state: 'input-available',
                input: { a: 1, b: 2 },
            } as any,
            {
                type: 'tool-multiply',
                toolCallId: 'call_2',
                state: 'input-streaming',
                input: { x: 3, y: 4 },
            } as any,
        ];

        const result = ensureToolCallResults(parts as any);

        expect(result).toHaveLength(3);
        expect(result[0]).toEqual({ type: 'text', text: 'Computing...' });

        // Tool calls should be updated with stub results
        expect(result[1]).toEqual({
            type: 'tool-sum',
            toolCallId: 'call_1',
            state: 'output-available',
            input: { a: 1, b: 2 },
            output: 'No tool result returned',
        });

        expect(result[2]).toEqual({
            type: 'tool-multiply',
            toolCallId: 'call_2',
            state: 'output-available',
            input: { x: 3, y: 4 },
            output: 'No tool result returned',
        });
    });

    test('preserves existing tool results', () => {
        const parts = [
            {
                type: 'tool-sum',
                toolCallId: 'call_1',
                state: 'output-available',
                input: { a: 1, b: 2 },
                output: 3,
            } as any,
            {
                type: 'tool-multiply',
                toolCallId: 'call_2',
                state: 'input-available',
                input: { x: 3, y: 4 },
            } as any,
        ];

        const result = ensureToolCallResults(parts as any);

        expect(result).toHaveLength(2);

        // First tool result should remain unchanged
        expect(result[0]).toEqual({
            type: 'tool-sum',
            toolCallId: 'call_1',
            state: 'output-available',
            input: { a: 1, b: 2 },
            output: 3,
        });

        // Second tool call should get stub result
        expect(result[1]).toEqual({
            type: 'tool-multiply',
            toolCallId: 'call_2',
            state: 'output-available',
            input: { x: 3, y: 4 },
            output: 'No tool result returned',
        });
    });

    test('handles mixed tool calls with some having results', () => {
        const parts = [
            {
                type: 'tool-sum',
                toolCallId: 'call_1',
                state: 'input-available',
                input: { a: 1, b: 2 },
            } as any,
            {
                type: 'tool-multiply',
                toolCallId: 'call_2',
                state: 'output-available',
                input: { x: 3, y: 4 },
                output: 12,
            } as any,
            {
                type: 'tool-divide',
                toolCallId: 'call_3',
                state: 'input-streaming',
                input: { a: 10, b: 2 },
            } as any,
        ];

        const result = ensureToolCallResults(parts as any);

        expect(result).toHaveLength(3);

        // call_1 should get stub result
        expect(result[0]).toEqual({
            type: 'tool-sum',
            toolCallId: 'call_1',
            state: 'output-available',
            input: { a: 1, b: 2 },
            output: 'No tool result returned',
        });

        // call_2 should remain unchanged
        expect(result[1]).toEqual({
            type: 'tool-multiply',
            toolCallId: 'call_2',
            state: 'output-available',
            input: { x: 3, y: 4 },
            output: 12,
        });

        // call_3 should get stub result
        expect(result[2]).toEqual({
            type: 'tool-divide',
            toolCallId: 'call_3',
            state: 'output-available',
            input: { a: 10, b: 2 },
            output: 'No tool result returned',
        });
    });

    test('ensures no duplicate toolCallIds are created', () => {
        const parts = [
            {
                type: 'tool-sum',
                toolCallId: 'call_1',
                state: 'input-available',
                input: { a: 1, b: 2 },
            } as any,
        ];

        const result = ensureToolCallResults(parts as any);

        expect(result).toHaveLength(1);
        expect(result[0]).toEqual({
            type: 'tool-sum',
            toolCallId: 'call_1',
            state: 'output-available',
            input: { a: 1, b: 2 },
            output: 'No tool result returned',
        });

        // Verify no duplicates by checking unique toolCallIds
        const toolCallIds = result
            .filter((part: any) => part.type?.startsWith('tool-') && part.toolCallId)
            .map((part: any) => part.toolCallId);

        const uniqueIds = new Set(toolCallIds);
        expect(toolCallIds.length).toBe(uniqueIds.size);
    });

    test('handles empty parts array', () => {
        const result = ensureToolCallResults([] as any);
        expect(result).toEqual([]);
    });
<<<<<<< HEAD

    test('leaves error state tool calls unchanged', () => {
        const parts = [
            {
                type: 'tool-divide',
                toolCallId: 'call_1',
                state: 'error',
                input: { a: 10, b: 0 },
                errorText: 'Division by zero',
            } as any,
            {
                type: 'tool-sum',
                toolCallId: 'call_2',
                state: 'input-available',
                input: { a: 1, b: 2 },
            } as any,
        ];

        const result = ensureToolCallResults(parts as any);

        expect(result).toHaveLength(2);

        // Error state should remain unchanged
        expect(result[0]).toEqual({
            type: 'tool-divide',
            toolCallId: 'call_1',
            state: 'error',
            input: { a: 10, b: 0 },
            errorText: 'Division by zero',
        });

        // Input-available should get stub result
        expect(result[1]).toEqual({
            type: 'tool-sum',
            toolCallId: 'call_2',
            state: 'output-available',
            input: { a: 1, b: 2 },
            output: 'No tool result returned',
        });
    });

    test('ignores tool calls without toolCallId', () => {
        const parts = [
            {
                type: 'tool-sum',
                // Missing toolCallId
                state: 'input-available',
                input: { a: 1, b: 2 },
            } as any,
            {
                type: 'tool-multiply',
                toolCallId: 'call_1',
                state: 'input-available',
                input: { x: 3, y: 4 },
            } as any,
        ];

        const result = ensureToolCallResults(parts as any);

        expect(result).toHaveLength(2);

        // Part without toolCallId should remain unchanged
        expect(result[0]).toEqual({
            type: 'tool-sum',
            state: 'input-available',
            input: { a: 1, b: 2 },
        });

        // Part with toolCallId should get stub result
        expect(result[1]).toEqual({
            type: 'tool-multiply',
            toolCallId: 'call_1',
            state: 'output-available',
            input: { x: 3, y: 4 },
            output: 'No tool result returned',
        });
    });

    test('ignores tool calls without state field', () => {
        const parts = [
            {
                type: 'tool-sum',
                toolCallId: 'call_1',
                // Missing state field
                input: { a: 1, b: 2 },
            } as any,
            {
                type: 'tool-multiply',
                toolCallId: 'call_2',
                state: 'input-available',
                input: { x: 3, y: 4 },
            } as any,
        ];

        const result = ensureToolCallResults(parts as any);

        expect(result).toHaveLength(2);

        // Part without state should remain unchanged
        expect(result[0]).toEqual({
            type: 'tool-sum',
            toolCallId: 'call_1',
            input: { a: 1, b: 2 },
        });

        // Part with proper state should get stub result
        expect(result[1]).toEqual({
            type: 'tool-multiply',
            toolCallId: 'call_2',
            state: 'output-available',
            input: { x: 3, y: 4 },
            output: 'No tool result returned',
        });
    });

    test('ignores tool calls with invalid/unknown states', () => {
        const parts = [
            {
                type: 'tool-sum',
                toolCallId: 'call_1',
                state: 'unknown-state',
                input: { a: 1, b: 2 },
            } as any,
            {
                type: 'tool-multiply',
                toolCallId: 'call_2',
                state: 'processing', // Another unknown state
                input: { x: 3, y: 4 },
            } as any,
            {
                type: 'tool-divide',
                toolCallId: 'call_3',
                state: 'input-available', // Known state
                input: { a: 10, b: 2 },
            } as any,
        ];

        const result = ensureToolCallResults(parts as any);

        expect(result).toHaveLength(3);

        // Unknown states should remain unchanged
        expect(result[0]).toEqual({
            type: 'tool-sum',
            toolCallId: 'call_1',
            state: 'unknown-state',
            input: { a: 1, b: 2 },
        });

        expect(result[1]).toEqual({
            type: 'tool-multiply',
            toolCallId: 'call_2',
            state: 'processing',
            input: { x: 3, y: 4 },
        });

        // Known state should get stub result
        expect(result[2]).toEqual({
            type: 'tool-divide',
            toolCallId: 'call_3',
            state: 'output-available',
            input: { a: 10, b: 2 },
            output: 'No tool result returned',
        });
    });
=======
>>>>>>> 5370ae1b
});<|MERGE_RESOLUTION|>--- conflicted
+++ resolved
@@ -2,8 +2,8 @@
 import { describe, expect, test } from 'bun:test';
 import {
     convertToStreamMessages,
+    ensureToolCallResults,
     extractTextFromParts,
-    ensureToolCallResults,
 } from '../../src/stream';
 
 function createMessage(
@@ -335,7 +335,6 @@
         const result = ensureToolCallResults([] as any);
         expect(result).toEqual([]);
     });
-<<<<<<< HEAD
 
     test('leaves error state tool calls unchanged', () => {
         const parts = [
@@ -501,6 +500,4 @@
             output: 'No tool result returned',
         });
     });
-=======
->>>>>>> 5370ae1b
 });