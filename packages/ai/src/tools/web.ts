--- conflicted
+++ resolved
@@ -34,57 +34,6 @@
     parameters: SCRAPE_URL_TOOL_PARAMETERS,
 });
 
-<<<<<<< HEAD
-export const SEARCH_WEB_TOOL_NAME = 'search_web';
-export const SEARCH_WEB_CATEGORIES = [
-    'company',
-    'research',
-    'news',
-    'github',
-    'pdf',
-    'personal_site',
-] as const;
-export type SearchWebCategory = (typeof SEARCH_WEB_CATEGORIES)[number];
-
-export const SEARCH_WEB_TOOL_PARAMETERS = z.object({
-    query: z
-        .string()
-        .describe('The search query to find relevant web content. Be specific and descriptive.'),
-    numResults: z
-        .number()
-        .min(1)
-        .max(20)
-        .default(10)
-        .describe('Number of search results to return. Defaults to 10, maximum 20.'),
-    type: z
-        .enum(['neural', 'keyword', 'auto'])
-        .default('auto')
-        .describe(
-            'Search type: neural (semantic), keyword (exact), or auto (best match). Defaults to auto.',
-        ),
-    includeText: z
-        .boolean()
-        .default(true)
-        .describe('Whether to include the text content of the pages. Defaults to true.'),
-    category: z
-        .enum([...SEARCH_WEB_CATEGORIES])
-        .optional()
-        .describe('Optional category to filter search results to specific types of content.'),
-    includeDomains: z
-        .array(z.string())
-        .optional()
-        .describe('Optional list of domains to include in search results.'),
-    excludeDomains: z
-        .array(z.string())
-        .optional()
-        .describe('Optional list of domains to exclude from search results.'),
-});
-
-export const searchWebTool = tool({
-    description:
-        "Search the web for information using Exa's AI-powered search engine. Returns relevant results with content, sources, and metadata. Perfect for finding current information, research, or specific topics.",
-    parameters: SEARCH_WEB_TOOL_PARAMETERS,
-=======
 export const WEB_SEARCH_TOOL_NAME = 'web_search';
 export const WEB_SEARCH_TOOL_PARAMETERS = z.object({
     query: z.string().min(2).describe('Search query'),
@@ -94,5 +43,4 @@
 export const webSearchTool = tool({
     description: 'Search the web for up-to-date information',
     parameters: WEB_SEARCH_TOOL_PARAMETERS,
->>>>>>> 875502b4
 });