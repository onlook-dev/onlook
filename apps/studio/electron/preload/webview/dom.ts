--- conflicted
+++ resolved
@@ -1,67 +1,5 @@
-<<<<<<< HEAD
-import { ipcRenderer } from 'electron';
-import { EditorAttributes } from '@onlook/models/constants';
-import { getOrAssignUuid } from './elements/helpers';
-import { WebviewChannels } from '@onlook/models/constants';
-import { getUniqueSelector, isValidHtmlElement } from '/common/helpers';
-import type { DynamicType, LayerNode } from '@onlook/models/element';
-
-function markDynamicElements(root: HTMLElement) {
-    const containers = root.querySelectorAll(`[${EditorAttributes.DATA_ONLOOK_ID}]`);
-
-    containers.forEach((container) => {
-        const children = Array.from(container.children);
-        if (children.length < 2) {
-            return;
-        }
-
-        const groups = children.reduce(
-            (acc, child) => {
-                if (!isValidHtmlElement(child)) {
-                    return acc;
-                }
-
-                const signature = [
-                    child.tagName,
-                    child.className,
-                    child.getAttribute(EditorAttributes.DATA_ONLOOK_ID),
-                    Array.from(child.attributes)
-                        .filter((attr) => attr.name.startsWith('data-') || attr.name === 'key')
-                        .map((attr) => attr.name)
-                        .sort()
-                        .join(','),
-                ].join('|');
-
-                if (!acc[signature]) {
-                    acc[signature] = [];
-                }
-                acc[signature].push(child);
-                return acc;
-            },
-            {} as Record<string, Element[]>,
-        );
-
-        // Mark elements that is part of a map/iteration, dynamic
-        Object.values(groups).forEach((group) => {
-            if (group.length > 1) {
-                group.forEach((element) => {
-                    if (element instanceof HTMLElement) {
-                        element.setAttribute(EditorAttributes.DATA_ONLOOK_DYNAMIC_TYPE, 'map');
-                    }
-                });
-            }
-        });
-    });
-}
-
-export function processDom(root: HTMLElement = document.body) {
-    markDynamicElements(root);
-
-    const layerTree = buildLayerTree(root);
-    if (!layerTree) {
-=======
-import { EditorAttributes, WebviewChannels } from '@onlook/models/constants';
-import type { LayerNode } from '@onlook/models/element';
+import { EditorAttributes, WebviewChannels } from '@onlook/models';
+import { LayerNode } from '@onlook/models';
 import { ipcRenderer } from 'electron';
 import { getOrAssignDomId } from './ids';
 import { getWebviewId } from './state';
@@ -76,7 +14,6 @@
     }
     const layerMap = buildLayerTree(root);
     if (!layerMap) {
->>>>>>> a866eb40
         console.error('Error building layer tree, root element is null');
         return;
     }
@@ -145,18 +82,9 @@
 }
 
 function processNode(node: HTMLElement): LayerNode {
-<<<<<<< HEAD
-    getOrAssignUuid(node);
-
-    const dynamicType = node.getAttribute(EditorAttributes.DATA_ONLOOK_DYNAMIC_TYPE) as
-        | DynamicType
-        | undefined;
-
-=======
     const domId = getOrAssignDomId(node);
     const oid = getOid(node);
     const instanceId = getInstanceId(node);
->>>>>>> a866eb40
     const textContent = Array.from(node.childNodes)
         .map((node) => (node.nodeType === Node.TEXT_NODE ? node.textContent : ''))
         .join(' ')
@@ -174,14 +102,10 @@
         textContent: textContent || '',
         tagName: node.tagName.toLowerCase(),
         isVisible: style.visibility !== 'hidden',
-<<<<<<< HEAD
-        dynamicType,
-=======
         component: component || null,
         webviewId: getWebviewId(),
         children: null,
         parent: null,
->>>>>>> a866eb40
     };
     return layerNode;
 }