import type { CodeDiff } from '@onlook/models/code';
import { MainChannels } from '@onlook/models/constants';
import type { TemplateNode } from '@onlook/models/element';
import { DEFAULT_IDE, IdeType } from '@onlook/models/ide';
import { dialog, shell } from 'electron';
<<<<<<< HEAD
import { promises as fs } from 'fs';
=======
import { mainWindow } from '..';
>>>>>>> afee5702
import { GENERATE_CODE_OPTIONS } from '../run/helpers';
import { PersistentStorage } from '../storage';
import { generateCode } from './diff/helpers';
import { formatContent, readFile, writeFile } from './files';
import { parseJsxCodeBlock } from './helpers';
import { IDE } from '/common/ide';

export async function readCodeBlock(
    templateNode: TemplateNode,
    stripIds: boolean = false,
): Promise<string | null> {
    try {
        const filePath = templateNode.path;

        const startTag = templateNode.startTag;
        const startRow = startTag.start.line;
        const startColumn = startTag.start.column;

        const endTag = templateNode.endTag || startTag;
        const endRow = endTag.end.line;
        const endColumn = endTag.end.column;

        const fileContent = await readFile(filePath);
        if (fileContent == null) {
            console.error(`Failed to read file: ${filePath}`);
            return null;
        }
        const lines = fileContent.split('\n');

        const selectedText = lines
            .slice(startRow - 1, endRow)
            .map((line: string, index: number, array: string[]) => {
                if (index === 0 && array.length === 1) {
                    // Only one line
                    return line.substring(startColumn - 1, endColumn);
                } else if (index === 0) {
                    // First line of multiple
                    return line.substring(startColumn - 1);
                } else if (index === array.length - 1) {
                    // Last line
                    return line.substring(0, endColumn);
                }
                // Full lines in between
                return line;
            })
            .join('\n');

        if (stripIds) {
            const ast = parseJsxCodeBlock(selectedText, true);
            if (ast) {
                return generateCode(ast, GENERATE_CODE_OPTIONS, selectedText);
            }
        }

        return selectedText;
    } catch (error: any) {
        console.error('Error reading range from file:', error);
        throw error;
    }
}

export async function writeCode(codeDiffs: CodeDiff[]): Promise<boolean> {
    let success = true;
    for (const diff of codeDiffs) {
        try {
            const formattedContent = await formatContent(diff.path, diff.generated);
            await writeFile(diff.path, formattedContent);
        } catch (error: any) {
            console.error('Error writing content to file:', error);
            success = false;
        }
    }
    return success;
}

function getIdeFromUserSettings(): IDE {
    const userSettings = PersistentStorage.USER_SETTINGS.read() || {};
    return IDE.fromType(userSettings.editor?.ideType || DEFAULT_IDE);
}

export function openInIde(templateNode: TemplateNode) {
    const ide = getIdeFromUserSettings();
    const command = ide.getCodeCommand(templateNode);

    if (ide.type === IdeType.ONLOOK) {
        // Send an event to the renderer process to view the file in Onlook's internal IDE
        const startTag = templateNode.startTag;
        const endTag = templateNode.endTag || startTag;

        if (startTag && endTag) {
            mainWindow?.webContents.send(MainChannels.VIEW_CODE_IN_ONLOOK, {
                filePath: templateNode.path,
                startLine: startTag.start.line,
                startColumn: startTag.start.column,
                endLine: endTag.end.line,
                endColumn: endTag.end.column - 1,
            });
        } else {
            mainWindow?.webContents.send(MainChannels.VIEW_CODE_IN_ONLOOK, {
                filePath: templateNode.path,
            });
        }
        return;
    }

    shell.openExternal(command);
}

export function openFileInIde(filePath: string, line?: number) {
    const ide = getIdeFromUserSettings();
    const command = ide.getCodeFileCommand(filePath, line);

    if (ide.type === IdeType.ONLOOK) {
        // Send an event to the renderer process to view the file in Onlook's internal IDE
        mainWindow?.webContents.send(MainChannels.VIEW_CODE_IN_ONLOOK, {
            filePath,
            line,
            startLine: line,
        });
        return;
    }

    shell.openExternal(command);
}

export function pickDirectory() {
    return dialog.showOpenDialog({
        properties: ['openDirectory', 'createDirectory'],
    });
}

export async function moveFolder(source: string, destination: string) {
    try {
        await fs.mkdir(destination, { recursive: true });
        await fs.cp(source, destination, { recursive: true });

        return { success: true, message: 'Folder moved successfully' };
    } catch (error: any) {
        console.error('Move failed:', error);
        return { success: false, message: error.message };
    }
}<|MERGE_RESOLUTION|>--- conflicted
+++ resolved
@@ -3,11 +3,9 @@
 import type { TemplateNode } from '@onlook/models/element';
 import { DEFAULT_IDE, IdeType } from '@onlook/models/ide';
 import { dialog, shell } from 'electron';
-<<<<<<< HEAD
 import { promises as fs } from 'fs';
-=======
 import { mainWindow } from '..';
->>>>>>> afee5702
+
 import { GENERATE_CODE_OPTIONS } from '../run/helpers';
 import { PersistentStorage } from '../storage';
 import { generateCode } from './diff/helpers';
