--- conflicted
+++ resolved
@@ -3,9 +3,6 @@
 import type { TemplateNode } from '@onlook/models/element';
 import { ipcMain } from 'electron';
 import {
-<<<<<<< HEAD
-    moveFolderPath,
-=======
     addFont,
     addLocalFont,
     getDefaultFont,
@@ -20,8 +17,7 @@
     updateTailwindColorConfig,
 } from '../assets/styles';
 import {
-    moveFolder,
->>>>>>> 1113d4b9
+    moveFolderPath,
     openFileInIde,
     openInIde,
     pickDirectory,
@@ -33,23 +29,15 @@
 import { getCodeDiffs } from '../code/diff';
 import { isChildTextEditable } from '../code/diff/text';
 import { readFile } from '../code/files';
-import { getTemplateNodeProps } from '../code/props';
 import { getTemplateNodeChild } from '../code/templateNode';
 import runManager from '../run';
 import { getFileContentWithoutIds } from '../run/cleanup';
-<<<<<<< HEAD
+
 import { getTemplateNodeProps } from '../code/props';
-import {
-    scanTailwindConfig,
-    updateTailwindColorConfig,
-    deleteTailwindColorGroup,
-} from '../assets/styles';
 import type { CopyCallback, CopyStage } from '@onlook/models';
 import { mainWindow } from '..';
-=======
 
 const fontFileWatcher = new FontFileWatcher();
->>>>>>> 1113d4b9
 
 export function listenForCodeMessages() {
     ipcMain.handle(MainChannels.VIEW_SOURCE_CODE, (e: Electron.IpcMainInvokeEvent, args) => {
@@ -137,7 +125,6 @@
     });
 
     ipcMain.handle(
-<<<<<<< HEAD
         MainChannels.UPDATE_PROJECT_PATH,
         async (e: Electron.IpcMainInvokeEvent, args) => {
             const progressCallback: CopyCallback = (stage: CopyStage) => {
@@ -150,15 +137,6 @@
                 updatedPath: string;
             };
             return moveFolderPath(currentPath, updatedPath, progressCallback);
-=======
-        MainChannels.MOVE_PROJECT_FOLDER,
-        async (e: Electron.IpcMainInvokeEvent, args) => {
-            const { currentPath, newPath } = args as {
-                currentPath: string;
-                newPath: string;
-            };
-            return moveFolder(currentPath, newPath);
->>>>>>> 1113d4b9
         },
     );
 
