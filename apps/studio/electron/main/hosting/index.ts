--- conflicted
+++ resolved
@@ -1,12 +1,7 @@
 import { MainChannels } from '@onlook/models/constants';
-<<<<<<< HEAD
 import { DeployState } from '@onlook/models/hosting';
 import { FreestyleSandboxes, type FreestyleDeployWebSuccessResponse } from 'freestyle-sandboxes';
-import { readdirSync, readFileSync, statSync } from 'fs';
-=======
-import { DeployState, VersionStatus, type CreateEnvOptions } from '@onlook/models/hosting';
-import { PreviewEnvironmentClient, type SupportedFrameworks } from '@zonke-cloud/sdk';
->>>>>>> e8e6849c
+import { copyFileSync, existsSync, mkdirSync, readdirSync, readFileSync, statSync } from 'fs';
 import { exec } from 'node:child_process';
 import { join } from 'node:path';
 import { mainWindow } from '..';
@@ -16,7 +11,6 @@
     private static instance: HostingManager;
     private freestyle: FreestyleSandboxes | null = null;
     private userId: string | null = null;
-    private activePolling: Map<string, Timer> = new Map();
 
     private constructor() {
         this.restoreSettings();
@@ -45,41 +39,7 @@
         this.userId = settings.id || null;
     }
 
-    // createEnv(options: CreateEnvOptions) {
-    //     if (this.userId === null) {
-    //         console.error('User ID not found');
-    //         return;
-    //     }
-
-    //     if (!this.freestyle) {
-    //         console.error('Zonke client not initialized');
-    //         return;
-    //     }
-
-    //     const framework = options.framework as SupportedFrameworks;
-    //     const awsHostedZone = 'zonke.market';
-
-    //     return this.freestyle.createPreviewEnvironment({
-    //         userId: this.userId,
-    //         framework,
-    //         awsHostedZone,
-    //     });
-    // }
-
-    async getEnv(envId: string) {
-        // if (!this.freestyle) {
-        //     console.error('Zonke client not initialized');
-        //     return null;
-        // }
-        // try {
-        //     return await this.freestyle.getPreviewEnvironment(envId);
-        // } catch (error) {
-        //     console.error('Failed to get preview environment', error);
-        //     return null;
-        // }
-    }
-
-    async publishEnv(envId: string, folderPath: string, buildScript: string) {
+    async publishEnv(folderPath: string, buildScript: string) {
         if (!this.freestyle) {
             console.error('Freestyle client not initialized');
             return null;
@@ -98,16 +58,19 @@
                 return null;
             }
 
+            prepareNextProject(folderPath);
+
             this.emitState(DeployState.DEPLOYING, 'Creating deployment...');
-            const files = readFilesRecursively(STANDALONE_PATH);
-            console.log('Files...', Object.keys(files));
+            const files = readDir(STANDALONE_PATH);
             const res: FreestyleDeployWebSuccessResponse = await this.freestyle.deployWeb(
                 { ...files, '.next/testben.txt': 'ben is testing' },
                 {
+                    domains: ['test.onlook.live'],
                     entrypoint: 'server.js',
                 },
             );
 
+            console.log('DEPLOYMENT RESPONSE', res);
             this.emitState(DeployState.DEPLOYED, 'Deployment successful', res.projectId);
             return res;
         } catch (error) {
@@ -115,65 +78,6 @@
             this.emitState(DeployState.ERROR, 'Deployment failed');
             return null;
         }
-    }
-
-    pollDeploymentStatus(envId: string, versionId: string) {
-        // this.emitState(DeployState.DEPLOYING, 'Checking deployment status...');
-        // const pollingKey = `${envId}:${versionId}`;
-        // if (this.activePolling.has(pollingKey)) {
-        //     clearInterval(this.activePolling.get(pollingKey));
-        //     this.activePolling.delete(pollingKey);
-        // }
-        // const interval = 3000;
-        // const timeout = 300000;
-        // const startTime = Date.now();
-        // const intervalId = setInterval(async () => {
-        //     try {
-        //         const status = await this.getDeploymentStatus(envId, versionId);
-        //         if (!status) {
-        //             console.error('Failed to get deployment status');
-        //             return;
-        //         }
-        //         if (status.status === VersionStatus.SUCCESS) {
-        //             this.clearPolling(pollingKey);
-        //             const env = await this.getEnv(envId);
-        //             this.emitState(DeployState.DEPLOYED, 'Deployment successful', env?.endpoint);
-        //         } else if (status.status === VersionStatus.FAILED) {
-        //             this.clearPolling(pollingKey);
-        //             this.emitState(DeployState.ERROR, 'Deployment failed');
-        //         } else if (Date.now() - startTime > timeout) {
-        //             this.clearPolling(pollingKey);
-        //             this.emitState(DeployState.ERROR, 'Deployment timed out');
-        //         }
-        //     } catch (error) {
-        //         this.clearPolling(pollingKey);
-        //         console.error('Failed to check deployment status', error);
-        //         this.emitState(DeployState.ERROR, `Failed to check deployment status: ${error}`);
-        //     }
-        // }, interval);
-        // this.activePolling.set(pollingKey, intervalId);
-        // setTimeout(() => {
-        //     this.clearPolling(pollingKey);
-        // }, timeout);
-    }
-
-    private clearPolling(pollingKey: string) {
-        if (this.activePolling.has(pollingKey)) {
-            clearInterval(this.activePolling.get(pollingKey));
-            this.activePolling.delete(pollingKey);
-        }
-    }
-
-    async getDeploymentStatus(envId: string, versionId: string) {
-        if (!this.freestyle) {
-            console.error('Zonke client not initialized');
-            return null;
-        }
-
-        // return await this.freestyle.getDeploymentStatus({
-        //     environmentId: envId,
-        //     sourceVersion: versionId,
-        // });
     }
 
     runBuildScript(
@@ -221,11 +125,11 @@
             return;
         }
 
-        // return this.freestyle.deletePreviewEnvironment(envId);
+        // TODO: Implement
     }
 }
 
-function readFilesRecursively(currentDir: string, basePath: string = ''): Record<string, string> {
+function readDir(currentDir: string, basePath: string = ''): Record<string, string> {
     const files: Record<string, string> = {};
 
     for (const entry of readdirSync(currentDir)) {
@@ -236,7 +140,7 @@
 
         const stats = statSync(entryPath);
         if (stats.isDirectory()) {
-            Object.assign(files, readFilesRecursively(entryPath, `${basePath}${entry}/`));
+            Object.assign(files, readDir(entryPath, `${basePath}${entry}/`));
         } else if (stats.isFile()) {
             files[`${basePath}${entry}`] = readFileSync(entryPath, 'utf-8');
         }
@@ -245,4 +149,28 @@
     return files;
 }
 
+function prepareNextProject(project_dir: string) {
+    copyDir(project_dir + '/public', project_dir + '/.next/standalone/public');
+    copyDir(project_dir + '/.next/static', project_dir + '/.next/standalone/.next/static');
+    if (existsSync(project_dir + '/bun.lock')) {
+        copyFileSync(project_dir + '/bun.lock', project_dir + '/.next/standalone/bun.lock');
+    }
+}
+
+function copyDir(src: string, dest: string) {
+    if (!existsSync(src)) {
+        return;
+    }
+    mkdirSync(dest, { recursive: true });
+    for (const entry of readdirSync(src, { withFileTypes: true })) {
+        const srcPath = join(src, entry.name);
+        const destPath = join(dest, entry.name);
+        if (entry.isDirectory()) {
+            copyDir(srcPath, destPath);
+        } else {
+            copyFileSync(srcPath, destPath);
+        }
+    }
+}
+
 export default HostingManager.getInstance();