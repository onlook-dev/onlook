import { type GeneratorOptions } from '@babel/generator';
import type { NodePath } from '@babel/traverse';
import * as t from '@babel/types';
import { CUSTOM_OUTPUT_DIR } from '@onlook/models/constants';
import type {
    CoreElementType,
    DynamicType,
    TemplateNode,
    TemplateTag,
} from '@onlook/models/element';
import * as fs from 'fs';
import { customAlphabet } from 'nanoid/non-secure';
import * as nodePath from 'path';
import { VALID_DATA_ATTR_CHARS } from '/common/helpers/ids';

export const ALLOWED_EXTENSIONS = ['.jsx', '.tsx'];
export const IGNORED_DIRECTORIES = [
    'node_modules',
    'dist',
    'build',
    '.next',
    '.git',
    CUSTOM_OUTPUT_DIR,
];

<<<<<<< HEAD
export const generateCodeOptions: GeneratorOptions = {
=======
export const GENERATE_CODE_OPTIONS: GeneratorOptions = {
>>>>>>> 54a27033
    compact: false, // Keep normal spacing
    retainLines: true, // Retain original line numbers
    jsescOption: {
        minimal: true, // Nice string escaping
    },
    jsonCompatibleStrings: true, // Readable string literals
};

export const generateId = customAlphabet(VALID_DATA_ATTR_CHARS, 7);

export async function getValidFiles(dirPath: string): Promise<string[]> {
    const validFiles: string[] = [];

    function scanDirectory(currentPath: string) {
        const files = fs.readdirSync(currentPath);

        for (const file of files) {
            const filepath = nodePath.join(currentPath, file);
            const stat = fs.statSync(filepath);

            if (stat.isDirectory()) {
                if (!IGNORED_DIRECTORIES.includes(file)) {
                    scanDirectory(filepath);
                }
            } else {
                const fileExt = nodePath.extname(file);
                if (ALLOWED_EXTENSIONS.includes(fileExt)) {
                    validFiles.push(filepath);
                }
            }
        }
    }

    scanDirectory(dirPath);
    return validFiles;
}

export function isReactFragment(openingElement: any): boolean {
    const name = openingElement.name;

    if (t.isJSXIdentifier(name)) {
        return name.name === 'Fragment';
    }

    if (t.isJSXMemberExpression(name)) {
        return (
            t.isJSXIdentifier(name.object) &&
            name.object.name === 'React' &&
            t.isJSXIdentifier(name.property) &&
            name.property.name === 'Fragment'
        );
    }

    return false;
}

export function getTemplateNode(
    path: any,
    filename: string,
    componentStack: string[],
    dynamicType?: DynamicType,
    coreElementType?: CoreElementType,
): TemplateNode {
    const startTag: TemplateTag = getTemplateTag(path.node.openingElement);
    const endTag: TemplateTag | null = path.node.closingElement
        ? getTemplateTag(path.node.closingElement)
        : null;
    const component = componentStack.length > 0 ? componentStack[componentStack.length - 1] : null;
    const domNode: TemplateNode = {
        path: filename,
        startTag,
        endTag,
        component,
        dynamicType,
        coreElementType,
    };
    return domNode;
}

function getTemplateTag(element: any): TemplateTag {
    return {
        start: {
            line: element.loc.start.line,
            column: element.loc.start.column + 1,
        },
        end: {
            line: element.loc.end.line,
            column: element.loc.end.column,
        },
    };
}

export function isNodeElementArray(node: t.CallExpression): boolean {
    return (
        t.isMemberExpression(node.callee) &&
        t.isIdentifier(node.callee.property) &&
        node.callee.property.name === 'map'
    );
}

export function getDynamicTypeInfo(path: NodePath<t.JSXElement>): DynamicType | undefined {
    const parent = path.parent;
    const grandParent = path.parentPath?.parent;

    // Check for conditional root element
    const isConditionalRoot =
        (t.isConditionalExpression(parent) || t.isLogicalExpression(parent)) &&
        t.isJSXExpressionContainer(grandParent);

    // Check for array map root element
    const isArrayMapRoot =
        t.isArrowFunctionExpression(parent) ||
        (t.isJSXFragment(parent) && path.parentPath?.parentPath?.isArrowFunctionExpression());

    const dynamicType = isConditionalRoot ? 'conditional' : isArrayMapRoot ? 'array' : undefined;

    return dynamicType;
}

export function getCoreElementInfo(path: NodePath<t.JSXElement>): CoreElementType | undefined {
    const parent = path.parent;

    const isComponentRoot = t.isReturnStatement(parent) || t.isArrowFunctionExpression(parent);

    const isBodyTag =
        t.isJSXIdentifier(path.node.openingElement.name) &&
        path.node.openingElement.name.name === 'body';

    const coreElementType = isComponentRoot ? 'component-root' : isBodyTag ? 'body-tag' : undefined;

    return coreElementType;
}<|MERGE_RESOLUTION|>--- conflicted
+++ resolved
@@ -23,11 +23,7 @@
     CUSTOM_OUTPUT_DIR,
 ];
 
-<<<<<<< HEAD
-export const generateCodeOptions: GeneratorOptions = {
-=======
 export const GENERATE_CODE_OPTIONS: GeneratorOptions = {
->>>>>>> 54a27033
     compact: false, // Keep normal spacing
     retainLines: true, // Retain original line numbers
     jsescOption: {
