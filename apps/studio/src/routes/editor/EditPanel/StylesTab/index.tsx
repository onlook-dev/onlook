--- conflicted
+++ resolved
@@ -157,7 +157,6 @@
     function renderStyleSections() {
         return Object.entries(STYLE_GROUP_MAPPING).map(([groupKey, baseElementStyles]) => (
             <AccordionItem key={groupKey} value={groupKey}>
-<<<<<<< HEAD
                 {groupKey === StyleGroupKey.Layout ? (
                     <div style={{ position: 'relative' }}>
                         <h2 className="text-xs font-semibold">{groupKey}</h2>
@@ -183,15 +182,6 @@
                         {renderGroupValues(baseElementStyles)}
                     </AccordionContent>
                 )}
-=======
-                <AccordionTrigger className="mx-0">
-                    {renderAccordianHeader(groupKey)}
-                </AccordionTrigger>
-                <AccordionContent>
-                    {groupKey === StyleGroupKey.Text && <TagDetails />}
-                    {renderGroupValues(baseElementStyles)}
-                </AccordionContent>
->>>>>>> 0efefa73
             </AccordionItem>
         ));
     }
