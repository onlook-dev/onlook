--- conflicted
+++ resolved
@@ -17,9 +17,9 @@
 import { useEffect, useState } from 'react';
 import ChatTab from './ChatTab';
 import ChatControls from './ChatTab/ChatControls';
+import PropsTab from './PropsTab';
 import StylesTab from './StylesTab';
 import WindowSettings from './WindowSettings';
-import PropsTab from './PropsTab';
 
 const EditPanel = observer(() => {
     const editorEngine = useEditorEngine();
@@ -151,12 +151,11 @@
                             </DropdownMenuContent>
                         </DropdownMenu>
                         <TabsTrigger
-<<<<<<< HEAD
-                            className="bg-transparent py-2 px-1 text-xs hover:text-foreground-hover"
-                            value={EditorTabValue.CHAT}
+                            className="bg-transparent py-2 px-1 text-small hover:text-foreground-hover"
+                            value={EditorTabValue.STYLES}
                         >
-                            <Icons.Sparkles className="mr-1.5 mb-0.5" />
-                            Chat
+                            <Icons.Styles className="mr-1.5 h-4 w-4" />
+                            Styles
                         </TabsTrigger>
                         <TabsTrigger
                             className="bg-transparent py-2 px-1 text-xs hover:text-foreground-hover"
@@ -164,16 +163,6 @@
                         >
                             <Icons.Sparkles className="mr-1.5 mb-0.5" />
                             Properties
-                        </TabsTrigger>
-                        <TabsTrigger
-                            className="bg-transparent py-2 px-1 text-xs hover:text-foreground-hover"
-=======
-                            className="bg-transparent py-2 px-1 text-small hover:text-foreground-hover"
->>>>>>> 58d3dcd2
-                            value={EditorTabValue.STYLES}
-                        >
-                            <Icons.Styles className="mr-1.5 h-4 w-4" />
-                            Styles
                         </TabsTrigger>
                     </div>
                     {selectedTab === EditorTabValue.CHAT && <ChatControls />}
