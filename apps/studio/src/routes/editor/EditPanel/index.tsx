--- conflicted
+++ resolved
@@ -250,39 +250,12 @@
     }
 
     return (
-<<<<<<< HEAD
-        <div className="flex flex-row h-full">
-=======
         <div
             className={cn(
                 'flex flex-row h-full',
                 editorEngine.mode === EditorMode.PREVIEW ? 'hidden' : 'visible',
             )}
         >
-            {isDevPanelOpen && (
-                <ResizablePanel
-                    side="right"
-                    defaultWidth={DEV_PANEL_WIDTH}
-                    forceWidth={DEV_PANEL_WIDTH}
-                    minWidth={DEV_PANEL_MIN_WIDTH}
-                    maxWidth={DEV_PANEL_MAX_WIDTH}
-                >
-                    <div
-                        id="dev-panel"
-                        className="rounded-tl-xl transition-width duration-300 opacity-100 bg-background/95 overflow-hidden h-full"
-                    >
-                        <div
-                            className={cn(
-                                'backdrop-blur-xl shadow h-full relative transition-opacity duration-300',
-                                isOpen ? '' : 'rounded-tr-xl',
-                            )}
-                        >
-                            <DevTab />
-                        </div>
-                    </div>
-                </ResizablePanel>
-            )}
->>>>>>> 900c6897
             <ResizablePanel
                 side="right"
                 defaultWidth={editPanelWidth}
