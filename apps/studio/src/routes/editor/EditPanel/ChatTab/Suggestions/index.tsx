--- conflicted
+++ resolved
@@ -2,42 +2,43 @@
 import { Icons } from '@onlook/ui/icons/index';
 import { observer } from 'mobx-react-lite';
 import { motion } from 'motion/react';
-import { useEffect, useRef, useState, forwardRef, useImperativeHandle } from 'react';
+import { forwardRef, useImperativeHandle, useRef, useState } from 'react';
 
-<<<<<<< HEAD
 export interface SuggestionsRef {
     handleTabNavigation: () => boolean;
     handleEnterSelection: () => boolean;
 }
 
-export const Suggestions = observer(forwardRef<
+const Suggestions = forwardRef<
     SuggestionsRef,
     {
-        hideSuggestions: boolean;
         disabled: boolean;
         inputValue: string;
         setInput: (input: string) => void;
         onSuggestionFocus?: (isFocused: boolean) => void;
     }
->(({ hideSuggestions, disabled, inputValue, setInput, onSuggestionFocus }, ref) => {
+>(({ disabled, inputValue, setInput, onSuggestionFocus }, ref) => {
     const editorEngine = useEditorEngine();
+    const userManager = useUserManager();
     const [focusedIndex, setFocusedIndex] = useState<number>(-1);
     const buttonRefs = useRef<(HTMLButtonElement | null)[]>([]);
 
     const suggestions = editorEngine.chat.suggestions.suggestions;
     const shouldHideSuggestions =
         editorEngine.chat.suggestions.shouldHide ||
-        hideSuggestions ||
+        !userManager.settings?.chatSettings?.showSuggestions ||
         disabled ||
         inputValue.trim().length > 0 ||
         editorEngine.errors.errors.length > 0;
 
     const handleTabNavigation = () => {
-        if (shouldHideSuggestions || suggestions.length === 0) {return false;}
-        
+        if (shouldHideSuggestions || suggestions.length === 0) {
+            return false;
+        }
+
         // Calculate next index
         const nextIndex = focusedIndex === -1 ? 0 : focusedIndex + 1;
-        
+
         // If we would exceed the suggestions, return false to move to chat input
         if (nextIndex >= suggestions.length) {
             buttonRefs.current[focusedIndex]?.blur();
@@ -45,7 +46,7 @@
             onSuggestionFocus?.(false);
             return false;
         }
-        
+
         // Force blur current button before focusing next
         if (focusedIndex !== -1) {
             buttonRefs.current[focusedIndex]?.blur();
@@ -58,7 +59,9 @@
     };
 
     const handleEnterSelection = () => {
-        if (focusedIndex === -1 || shouldHideSuggestions) {return false;}
+        if (focusedIndex === -1 || shouldHideSuggestions) {
+            return false;
+        }
         setInput(suggestions[focusedIndex].prompt);
         setFocusedIndex(-1);
         onSuggestionFocus?.(false);
@@ -67,29 +70,8 @@
 
     useImperativeHandle(ref, () => ({
         handleTabNavigation,
-        handleEnterSelection
+        handleEnterSelection,
     }));
-=======
-export const Suggestions = observer(
-    ({
-        disabled,
-        inputValue,
-        setInput,
-    }: {
-        disabled: boolean;
-        inputValue: string;
-        setInput: (input: string) => void;
-    }) => {
-        const editorEngine = useEditorEngine();
-        const userManager = useUserManager();
-
-        const shouldHideSuggestions =
-            editorEngine.chat.suggestions.shouldHide ||
-            !userManager.settings?.chatSettings?.showSuggestions ||
-            disabled ||
-            inputValue.trim().length > 0 ||
-            editorEngine.errors.errors.length > 0;
->>>>>>> e11c5f4f
 
     return (
         <motion.div
@@ -97,7 +79,7 @@
             className="flex flex-col overflow-hidden"
             animate={{ height: shouldHideSuggestions ? 0 : 'auto' }}
             initial={false}
-            transition={{ duration: 0.3, ease: "easeOut" }}
+            transition={{ duration: 0.3, ease: 'easeOut' }}
         >
             <motion.div
                 tabIndex={-1}
@@ -109,12 +91,12 @@
                 {suggestions.map((suggestion, index) => (
                     <motion.button
                         ref={(el) => (buttonRefs.current[index] = el)}
-                        initial={{ opacity: 0, y: 20, filter: "blur(8px)" }}
-                        animate={{ opacity: 1, y: 0, filter: "blur(0px)" }}
+                        initial={{ opacity: 0, y: 20, filter: 'blur(8px)' }}
+                        animate={{ opacity: 1, y: 0, filter: 'blur(0px)' }}
                         transition={{
                             delay: 0.1 + index * 0.1,
                             duration: 0.3,
-                            ease: "easeOut",
+                            ease: 'easeOut',
                         }}
                         key={suggestion.title}
                         className="text-xs flex border border-blue-500/20 items-center gap-2 p-2 
@@ -130,7 +112,9 @@
                         }}
                         onBlur={(e) => {
                             // Don't reset focus if we're moving to another suggestion
-                            const isMovingToAnotherSuggestion = buttonRefs.current.includes(e.relatedTarget as HTMLButtonElement);
+                            const isMovingToAnotherSuggestion = buttonRefs.current.includes(
+                                e.relatedTarget as HTMLButtonElement,
+                            );
                             if (!isMovingToAnotherSuggestion) {
                                 setFocusedIndex(-1);
                                 onSuggestionFocus?.(false);
@@ -144,4 +128,7 @@
             </motion.div>
         </motion.div>
     );
-}));+});
+
+Suggestions.displayName = 'Suggestions';
+export default observer(Suggestions);