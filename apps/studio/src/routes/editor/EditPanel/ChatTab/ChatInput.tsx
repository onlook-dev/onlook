import { useEditorEngine, useProjectsManager } from '@/components/Context';
import { FOCUS_CHAT_INPUT_EVENT } from '@/lib/editor/engine/chat';
import { EditorTabValue } from '@/lib/models';
import { compressImage } from '@/lib/utils';
import type { ChatMessageContext, ImageMessageContext } from '@onlook/models/chat';
import { MessageContextType } from '@onlook/models/chat';
import { Button } from '@onlook/ui/button';
import { Icons } from '@onlook/ui/icons';
import { Textarea } from '@onlook/ui/textarea';
import { Tooltip, TooltipContent, TooltipPortal, TooltipTrigger } from '@onlook/ui/tooltip';
import { cn } from '@onlook/ui/utils';
import { observer } from 'mobx-react-lite';
import { AnimatePresence } from 'motion/react';
import { useEffect, useRef, useState } from 'react';
import { DraftContextPill } from './ContextPills/DraftContextPill';
import { DraftImagePill } from './ContextPills/DraftingImagePill';
import { Suggestions } from './Suggestions';
import type { SuggestionsRef } from './Suggestions';

export const ChatInput = observer(() => {
    const editorEngine = useEditorEngine();
    const projectsManager = useProjectsManager();

    const textareaRef = useRef<HTMLTextAreaElement>(null);
    const [inputValue, setInputValue] = useState('');
    const [isComposing, setIsComposing] = useState(false);
    const [actionTooltipOpen, setActionTooltipOpen] = useState(false);
    const [isDragging, setIsDragging] = useState(false);

    const focusInput = () => {
        requestAnimationFrame(() => {
            textareaRef.current?.focus();
        });
    };

    useEffect(() => {
        if (textareaRef.current && !editorEngine.chat.isWaiting) {
            focusInput();
        }
    }, [editorEngine.chat.conversation.current?.messages.length]);

    useEffect(() => {
        if (editorEngine.editPanelTab === EditorTabValue.CHAT) {
            focusInput();
        }
    }, [editorEngine.editPanelTab]);

    useEffect(() => {
        const focusHandler = () => {
            if (textareaRef.current && !editorEngine.chat.isWaiting) {
                focusInput();
            }
        };

        window.addEventListener(FOCUS_CHAT_INPUT_EVENT, focusHandler);
        return () => window.removeEventListener(FOCUS_CHAT_INPUT_EVENT, focusHandler);
    }, []);

    useEffect(() => {
        const handleGlobalKeyDown = (e: KeyboardEvent) => {
            if (e.key === 'Enter' && suggestionRef.current?.handleEnterSelection()) {
                e.preventDefault();
                e.stopPropagation();
                // Stop the event from bubbling to the canvas
                e.stopImmediatePropagation();
                // Handle the suggestion selection
                suggestionRef.current.handleEnterSelection();
            }
        };

        // Capture phase to intercept before it reaches the canvas
        window.addEventListener('keydown', handleGlobalKeyDown, true);
        return () => window.removeEventListener('keydown', handleGlobalKeyDown, true);
    }, []);

    const disabled = editorEngine.chat.isWaiting || editorEngine.chat.context.context.length === 0;
    const inputEmpty = !inputValue || inputValue.trim().length === 0;

    function handleInput(e: React.ChangeEvent<HTMLTextAreaElement>) {
        if (isComposing) {
            return;
        }
        e.currentTarget.style.height = 'auto';
        e.currentTarget.style.height = `${e.currentTarget.scrollHeight}px`;
    }

    const handleKeyDown = (e: React.KeyboardEvent<HTMLTextAreaElement>) => {
        if (e.key === 'Tab') {
            // Always prevent default tab behavior
            e.preventDefault();
            e.stopPropagation();
            
            // Only let natural tab order continue if handleTabNavigation returns false
            const handled = suggestionRef.current?.handleTabNavigation();
            if (!handled) {
                // Focus the textarea
                textareaRef.current?.focus();
            }
        } else if (e.key === 'Enter' && !e.shiftKey) {
            e.preventDefault();
            e.stopPropagation();
            
            if (suggestionRef.current?.handleEnterSelection()) {
                setTimeout(() => textareaRef.current?.focus(), 0);
                return;
            }
            
            if (!inputEmpty) {
                sendMessage();
            }
        }
    }

    function sendMessage() {
        if (inputEmpty) {
            console.warn('Empty message');
            return;
        }
        if (editorEngine.chat.isWaiting) {
            console.warn('Already waiting for response');
            return;
        }
        editorEngine.chat.sendNewMessage(inputValue);
        setInputValue('');
    }

    const handleRemoveContext = (contextToRemove: ChatMessageContext) => {
        const newContext = [...editorEngine.chat.context.context].filter(
            (context) => context !== contextToRemove,
        );

        editorEngine.chat.context.context = newContext;
    };

    const handleOpenFileDialog = (e: React.MouseEvent<HTMLButtonElement>) => {
        e.currentTarget.blur(); // Removes focus from the button to prevent tooltip from showing
        const inputElement = document.createElement('input');
        inputElement.type = 'file';
        inputElement.accept = 'image/*';
        inputElement.onchange = () => {
            if (inputElement.files && inputElement.files.length > 0) {
                const file = inputElement.files[0];
                const fileName = file.name;
                handleImageEvent(file, fileName);
            }
        };
        inputElement.click();
    };

    const handlePaste = (e: React.ClipboardEvent<HTMLTextAreaElement>) => {
        const items = e.clipboardData.items;

        for (const item of items) {
            if (item.type.startsWith('image/')) {
                e.preventDefault();
                const file = item.getAsFile();
                if (!file) {
                    continue;
                }
                handleImageEvent(file, 'Pasted image');
                break;
            }
        }
    };

    const handleDrop = (e: React.DragEvent<HTMLDivElement>) => {
        e.preventDefault();
        e.currentTarget.removeAttribute('data-dragging-image');

        const items = e.dataTransfer.items;
        for (const item of items) {
            if (item.type.startsWith('image/')) {
                const file = item.getAsFile();
                if (!file) {
                    continue;
                }
                handleImageEvent(file, 'Dropped image');
                break;
            }
        }
    };

    const handleImageEvent = async (file: File, displayName?: string) => {
        const reader = new FileReader();
        reader.onload = async (event) => {
            const compressedImage = await compressImage(file);
            const base64URL = compressedImage || (event.target?.result as string);
            const contextImage: ImageMessageContext = {
                type: MessageContextType.IMAGE,
                content: base64URL,
                mimeType: file.type,
                displayName: displayName || file.name,
            };
            editorEngine.chat.context.context.push(contextImage);
        };
        reader.readAsDataURL(file);
    };

    const handleDragOver = (e: React.DragEvent<HTMLDivElement>) => {
        e.preventDefault();
    };

    const handleDragStateChange = (isDragging: boolean, e: React.DragEvent) => {
        const hasImage =
            e.dataTransfer.types.length > 0 &&
            Array.from(e.dataTransfer.items).some(
                (item) =>
                    item.type.startsWith('image/') ||
                    (item.type === 'Files' && e.dataTransfer.types.includes('public.file-url')),
            );
        if (hasImage) {
            setIsDragging(isDragging);
            e.currentTarget.setAttribute('data-dragging-image', isDragging.toString());
        }
    };

    const suggestionRef = useRef<SuggestionsRef>(null);

    return (
        <div
            className={cn(
                'flex flex-col w-full text-foreground-tertiary border-t text-small transition-colors duration-200',
                '[&[data-dragging-image=true]]:bg-teal-500/40',
                isDragging && 'cursor-copy',
            )}
            onDrop={(e) => {
                handleDrop(e);
                setIsDragging(false);
            }}
            onDragOver={handleDragOver}
            onDragEnter={(e) => {
                e.preventDefault();
                handleDragStateChange(true, e);
            }}
            onDragLeave={(e) => {
                if (!e.currentTarget.contains(e.relatedTarget as Node)) {
                    handleDragStateChange(false, e);
                }
            }}
        >
            <Suggestions
<<<<<<< HEAD
                ref={suggestionRef}
                hideSuggestions={hideSuggestions}
=======
>>>>>>> e11c5f4f
                disabled={disabled}
                inputValue={inputValue}
                setInput={(suggestion) => {
                    setInputValue(suggestion);
                    textareaRef.current?.focus();
                    setTimeout(() => {
                        if (textareaRef.current) {
                            textareaRef.current.scrollTop = textareaRef.current.scrollHeight;
                        }
                    }, 100);
                }}
                onSuggestionFocus={(isFocused) => {
                    if (!isFocused) {
                        textareaRef.current?.focus();
                    }
                }}
            />

            <div className="flex flex-col w-full p-4">
                <div
                    className={cn(
                        'flex flex-row flex-wrap w-full gap-1.5 text-micro mb-1 text-foreground-secondary',
                        editorEngine.chat.context.context.length > 0 ? 'min-h-6' : 'h-0',
                    )}
                >
                    <AnimatePresence mode="popLayout">
                        {editorEngine.chat.context.context.map(
                            (context: ChatMessageContext, index: number) => {
                                if (context.type === MessageContextType.IMAGE) {
                                    return (
                                        <DraftImagePill
                                            key={`image-${context.content}`}
                                            context={context}
                                            onRemove={() => handleRemoveContext(context)}
                                        />
                                    );
                                }
                                return (
                                    <DraftContextPill
                                        key={`${context.type}-${context.content}`}
                                        context={context}
                                        onRemove={() => handleRemoveContext(context)}
                                    />
                                );
                            },
                        )}
                    </AnimatePresence>
                </div>
                <Textarea
                    ref={textareaRef}
                    disabled={disabled}
                    placeholder={
                        disabled
                            ? projectsManager.runner?.isRunning ||
                              projectsManager.runner?.isStarting
                                ? 'Select an element to start'
                                : 'Start the project to chat'
                            : 'Ask follow up questions or provide more context...'
                    }
                    className={cn(
                        'mt-2 overflow-auto max-h-32 text-small p-0 border-0 shadow-none rounded-none caret-[#FA003C]',
                        'selection:bg-[#FA003C]/30 selection:text-[#FA003C] text-foreground-primary',
                        'placeholder:text-foreground-primary/50',
                        'cursor-text',
                        isDragging ? 'pointer-events-none' : 'pointer-events-auto',
                    )}
                    rows={3}
                    style={{ resize: 'none' }}
                    value={inputValue}
                    onChange={(e) => setInputValue(e.target.value)}
                    onInput={handleInput}
                    onKeyDown={handleKeyDown}
                    onPaste={handlePaste}
                    onCompositionStart={() => setIsComposing(true)}
                    onCompositionEnd={(e) => {
                        setIsComposing(false);
                    }}
                    onDragEnter={(e) => {
                        e.preventDefault();
                        e.stopPropagation();
                        e.currentTarget.parentElement?.dispatchEvent(
                            new DragEvent('dragenter', {
                                bubbles: true,
                                cancelable: true,
                                dataTransfer: e.dataTransfer,
                            }),
                        );
                    }}
                    onDragOver={(e) => {
                        e.preventDefault();
                        e.stopPropagation();
                        e.currentTarget.parentElement?.dispatchEvent(
                            new DragEvent('dragover', {
                                bubbles: true,
                                cancelable: true,
                                dataTransfer: e.dataTransfer,
                            }),
                        );
                    }}
                    onDragLeave={(e) => {
                        e.preventDefault();
                        e.stopPropagation();
                        if (!e.currentTarget.contains(e.relatedTarget as Node)) {
                            e.currentTarget.parentElement?.dispatchEvent(
                                new DragEvent('dragleave', {
                                    bubbles: true,
                                    cancelable: true,
                                    dataTransfer: e.dataTransfer,
                                }),
                            );
                        }
                    }}
                    onDrop={(e) => {
                        e.preventDefault();
                        e.stopPropagation();
                        e.currentTarget.parentElement?.dispatchEvent(
                            new DragEvent('drop', {
                                bubbles: true,
                                cancelable: true,
                                dataTransfer: e.dataTransfer,
                            }),
                        );
                    }}
                />
            </div>
            <div className="flex flex-row w-full justify-between pt-2 pb-2 px-2">
                <div className="flex flex-row justify-start gap-1.5">
                    <Tooltip>
                        <TooltipTrigger asChild>
                            <Button
                                variant={'ghost'}
                                size={'icon'}
                                className="w-9 h-9 text-foreground-tertiary group hover:bg-transparent"
                                onClick={handleOpenFileDialog}
                                disabled={disabled}
                            >
                                <Icons.Image
                                    className={cn(
                                        'w-5 h-5',
                                        disabled
                                            ? 'text-foreground-tertiary'
                                            : 'group-hover:text-foreground',
                                    )}
                                />
                            </Button>
                        </TooltipTrigger>
                        <TooltipPortal>
                            <TooltipContent side="top" sideOffset={5}>
                                {disabled ? 'Select an element to start' : 'Upload Image Reference'}
                            </TooltipContent>
                        </TooltipPortal>
                    </Tooltip>
                    <Tooltip>
                        <TooltipTrigger asChild>
                            <Button
                                variant={'ghost'}
                                size={'icon'}
                                className="w-9 h-9 text-foreground-tertiary group hover:bg-transparent"
                                onClick={() => {
                                    editorEngine.chat.context.addScreenshotContext();
                                }}
                                disabled={disabled}
                            >
                                <Icons.Laptop
                                    className={cn(
                                        'w-5 h-5',
                                        disabled
                                            ? 'text-foreground-tertiary'
                                            : 'group-hover:text-foreground',
                                    )}
                                />
                            </Button>
                        </TooltipTrigger>
                        <TooltipPortal>
                            <TooltipContent side="top" sideOffset={5}>
                                {disabled
                                    ? 'Select an element to start'
                                    : 'Add screenshot of the current page'}
                            </TooltipContent>
                        </TooltipPortal>
                    </Tooltip>
                    <Button
                        variant={'outline'}
                        className="w-fit h-fit py-0.5 px-2.5 text-foreground-tertiary hidden"
                    >
                        <Icons.FilePlus className="mr-2" />
                        <span className="text-smallPlus">File Reference</span>
                    </Button>
                </div>
                {editorEngine.chat.isWaiting ? (
                    <Tooltip open={actionTooltipOpen} onOpenChange={setActionTooltipOpen}>
                        <TooltipTrigger asChild>
                            <Button
                                size={'icon'}
                                variant={'secondary'}
                                className="text-smallPlus w-fit h-full py-0.5 px-2.5 text-primary"
                                onClick={() => {
                                    setActionTooltipOpen(false);
                                    editorEngine.chat.stopStream();
                                }}
                            >
                                <Icons.Stop />
                            </Button>
                        </TooltipTrigger>
                        <TooltipContent>{'Stop response'}</TooltipContent>
                    </Tooltip>
                ) : (
                    <Button
                        size={'icon'}
                        variant={'secondary'}
                        className="text-smallPlus w-fit h-full py-0.5 px-2.5 text-primary"
                        disabled={inputEmpty || editorEngine.chat.isWaiting}
                        onClick={sendMessage}
                    >
                        <Icons.ArrowRight />
                    </Button>
                )}
            </div>
        </div>
    );
});<|MERGE_RESOLUTION|>--- conflicted
+++ resolved
@@ -14,8 +14,8 @@
 import { useEffect, useRef, useState } from 'react';
 import { DraftContextPill } from './ContextPills/DraftContextPill';
 import { DraftImagePill } from './ContextPills/DraftingImagePill';
-import { Suggestions } from './Suggestions';
 import type { SuggestionsRef } from './Suggestions';
+import Suggestions from './Suggestions';
 
 export const ChatInput = observer(() => {
     const editorEngine = useEditorEngine();
@@ -89,7 +89,7 @@
             // Always prevent default tab behavior
             e.preventDefault();
             e.stopPropagation();
-            
+
             // Only let natural tab order continue if handleTabNavigation returns false
             const handled = suggestionRef.current?.handleTabNavigation();
             if (!handled) {
@@ -99,17 +99,17 @@
         } else if (e.key === 'Enter' && !e.shiftKey) {
             e.preventDefault();
             e.stopPropagation();
-            
+
             if (suggestionRef.current?.handleEnterSelection()) {
                 setTimeout(() => textareaRef.current?.focus(), 0);
                 return;
             }
-            
+
             if (!inputEmpty) {
                 sendMessage();
             }
         }
-    }
+    };
 
     function sendMessage() {
         if (inputEmpty) {
@@ -239,11 +239,7 @@
             }}
         >
             <Suggestions
-<<<<<<< HEAD
                 ref={suggestionRef}
-                hideSuggestions={hideSuggestions}
-=======
->>>>>>> e11c5f4f
                 disabled={disabled}
                 inputValue={inputValue}
                 setInput={(suggestion) => {
