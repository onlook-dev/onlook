import { useEditorEngine, useUserManager } from '@/components/Context';
import { EditorTabValue } from '@/lib/models';
import { invokeMainChannel } from '@/lib/utils';
import { MainChannels } from '@onlook/models/constants';
import type { DomElement } from '@onlook/models/element';
import { DEFAULT_IDE, IdeType } from '@onlook/models/ide';
import {
    ContextMenu,
    ContextMenuContent,
    ContextMenuItem,
    ContextMenuSeparator,
    ContextMenuTrigger,
} from '@onlook/ui/context-menu';
import { Icons } from '@onlook/ui/icons';
import { Kbd } from '@onlook/ui/kbd';
import { cn } from '@onlook/ui/utils';
import { observer } from 'mobx-react-lite';
import { useEffect, useState } from 'react';
import { Hotkey } from '/common/hotkeys';
import { IDE } from '/common/ide';

interface RightClickMenuProps {
    children: React.ReactNode;
}

interface MenuItem {
    label: string;
    action: () => void;
    hotkey?: Hotkey;
    children?: MenuItem[];
    icon: React.ReactNode;
    disabled?: boolean;
    destructive?: boolean;
}

export const RightClickMenu = observer(({ children }: RightClickMenuProps) => {
    const editorEngine = useEditorEngine();
    const userManager = useUserManager();
    const [ide, setIde] = useState<IDE>(IDE.fromType(DEFAULT_IDE));
    const [menuItems, setMenuItems] = useState<MenuItem[][]>([]);

    useEffect(() => {
        async function getIdeType() {
            const settings = await invokeMainChannel(MainChannels.GET_USER_SETTINGS);
            const ideType = (settings as { ideType?: IdeType })?.ideType || DEFAULT_IDE;
            setIde(IDE.fromType(ideType));
        }
        getIdeType();
    }, [userManager.user]);

    useEffect(() => {
        updateMenuItems();
    }, [
        editorEngine.elements.selected,
        editorEngine.ast.mappings.layers,
        editorEngine.webviews.selected,
    ]);

    const OPEN_DEV_TOOL_ITEM: MenuItem = {
        label: 'Open devtool',
        action: () => editorEngine.inspect(),
        icon: <Icons.Code className="mr-2 h-4 w-4" />,
        hotkey: Hotkey.OPEN_DEV_TOOL,
    };

    const TOOL_ITEMS: MenuItem[] = [
        OPEN_DEV_TOOL_ITEM,
        {
            label: 'Add to AI Chat',
<<<<<<< HEAD
            action: () => {
                editorEngine.editPanelTab = EditorTabValue.CHAT;
                requestAnimationFrame(() => {
                    window.dispatchEvent(new Event('focus-chat-input'));
                });
            },
=======
            action: () => (editorEngine.editPanelTab = EditorTabValue.CHAT),
>>>>>>> 0fce59f4
            icon: <Icons.MagicWand className="mr-2 h-4 w-4" />,
            hotkey: Hotkey.ADD_AI_CHAT,
            disabled: !editorEngine.elements.selected.length,
        },
        {
            label: 'New AI Chat',
            action: () => {
                editorEngine.editPanelTab = EditorTabValue.CHAT;
                editorEngine.chat.conversation.startNewConversation();
                requestAnimationFrame(() => {
                    window.dispatchEvent(new Event('focus-chat-input'));
                });
            },
            icon: <Icons.MagicWand className="mr-2 h-4 w-4" />,
            hotkey: Hotkey.NEW_AI_CHAT,
        },
    ];

    const GROUP_ITEMS: MenuItem[] = [
        {
            label: 'Group',
            action: () => editorEngine.group.groupSelectedElements(),
            icon: <Icons.Box className="mr-2 h-4 w-4" />,
            disabled: !editorEngine.group.canGroupElements(),
            hotkey: Hotkey.GROUP,
        },
        {
            label: 'Ungroup',
            action: () => editorEngine.group.ungroupSelectedElement(),
            icon: <Icons.Group className="mr-2 h-4 w-4" />,
            disabled: !editorEngine.group.canUngroupElement(),
            hotkey: Hotkey.UNGROUP,
        },
    ];

    const EDITING_ITEMS: MenuItem[] = [
        {
            label: 'Edit text',
            action: () => editorEngine.text.editSelectedElement(),
            icon: <Icons.Pencil className="mr-2 h-4 w-4" />,
            hotkey: Hotkey.ENTER,
        },
        {
            label: 'Copy',
            action: () => editorEngine.copy.copy(),
            icon: <Icons.Clipboard className="mr-2 h-4 w-4" />,
            hotkey: Hotkey.COPY,
        },
        {
            label: 'Paste',
            action: () => editorEngine.copy.paste(),
            icon: <Icons.ClipboardCopy className="mr-2 h-4 w-4" />,
            hotkey: Hotkey.PASTE,
        },
        {
            label: 'Cut',
            action: () => editorEngine.copy.cut(),
            icon: <Icons.Scissors className="mr-2 h-4 w-4" />,
            hotkey: Hotkey.CUT,
        },
        {
            label: 'Duplicate',
            action: () => editorEngine.copy.duplicate(),
            icon: <Icons.Copy className="mr-2 h-4 w-4" />,
            hotkey: Hotkey.DUPLICATE,
        },
        {
            label: 'Delete',
            action: () => editorEngine.elements.delete(),
            icon: <Icons.Trash className="mr-2 h-4 w-4" />,
            hotkey: Hotkey.DELETE,
            destructive: true,
        },
    ];

    const WINDOW_ITEMS: MenuItem[] = [
        {
            label: 'Duplicate',
            action: () => editorEngine.duplicateWindow(),
            icon: <Icons.Copy className="mr-2 h-4 w-4" />,
            hotkey: Hotkey.DUPLICATE,
        },
        {
            label: 'Delete',
            action: () => editorEngine.deleteWindow(editorEngine.webviews.selected[0].id),
            icon: <Icons.Trash className="mr-2 h-4 w-4" />,
            hotkey: Hotkey.DELETE,
            destructive: true,
            disabled: !editorEngine.canDeleteWindow(),
        },
    ];

    const updateMenuItems = () => {
        let instance: string | null = null;
        let root: string | null = null;

        if (editorEngine.elements.selected.length > 0) {
            const element: DomElement = editorEngine.elements.selected[0];
            instance = element.instanceId;
            root = element.oid;
        }
        let menuItems: MenuItem[][] = [];

        if (editorEngine.isWindowSelected) {
            menuItems = [WINDOW_ITEMS, [OPEN_DEV_TOOL_ITEM]];
        } else {
            const updatedToolItems = [
                instance !== null && {
                    label: 'View instance code',
                    action: () => viewSource(instance),
                    icon: <Icons.ComponentInstance className="mr-2 h-4 w-4" />,
                },
                {
                    label: `View ${instance ? 'component' : 'element'} in ${ide.displayName}`,
                    disabled: !root,
                    action: () => viewSource(root),
                    icon: instance ? (
                        <Icons.Component className="mr-2 h-4 w-4" />
                    ) : (
                        <Icons.ExternalLink className="mr-2 h-4 w-4" />
                    ),
                },
                ...TOOL_ITEMS,
            ].filter(Boolean) as MenuItem[];

            menuItems = [updatedToolItems, GROUP_ITEMS, EDITING_ITEMS];
        }

        setMenuItems(menuItems);
    };

    function viewSource(oid: string | null) {
        editorEngine.code.viewSource(oid);
    }

    return (
        <ContextMenu>
            <ContextMenuTrigger>{children}</ContextMenuTrigger>
            <ContextMenuContent className="w-64 bg-background/95 backdrop-blur-lg">
                {menuItems.map((group, groupIndex) => (
                    <div key={groupIndex}>
                        {group.map((item) => (
                            <ContextMenuItem
                                key={item.label}
                                onClick={item.action}
                                disabled={item.disabled}
                                className="cursor-pointer"
                            >
                                <span
                                    className={cn(
                                        'flex w-full items-center gap-1',
                                        item.destructive && 'text-red',
                                    )}
                                >
                                    <span>{item.icon}</span>
                                    <span>{item.label}</span>
                                    <span className="ml-auto">
                                        {item.hotkey && <Kbd>{item.hotkey.readableCommand}</Kbd>}
                                    </span>
                                </span>
                            </ContextMenuItem>
                        ))}
                        {groupIndex < menuItems.length - 1 && <ContextMenuSeparator />}
                    </div>
                ))}
            </ContextMenuContent>
        </ContextMenu>
    );
});

export default RightClickMenu;<|MERGE_RESOLUTION|>--- conflicted
+++ resolved
@@ -67,16 +67,12 @@
         OPEN_DEV_TOOL_ITEM,
         {
             label: 'Add to AI Chat',
-<<<<<<< HEAD
             action: () => {
                 editorEngine.editPanelTab = EditorTabValue.CHAT;
                 requestAnimationFrame(() => {
                     window.dispatchEvent(new Event('focus-chat-input'));
                 });
             },
-=======
-            action: () => (editorEngine.editPanelTab = EditorTabValue.CHAT),
->>>>>>> 0fce59f4
             icon: <Icons.MagicWand className="mr-2 h-4 w-4" />,
             hotkey: Hotkey.ADD_AI_CHAT,
             disabled: !editorEngine.elements.selected.length,
