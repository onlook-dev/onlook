--- conflicted
+++ resolved
@@ -320,7 +320,6 @@
             return 'outline-transparent';
         }
 
-<<<<<<< HEAD
         function renderNotRunning() {
             return (
                 <ShineBorder
@@ -352,13 +351,13 @@
                     )}
                 </ShineBorder>
             );
-=======
+        }
+
         async function selectFirstElement(webview: Electron.WebviewTag) {
             const domEl = await webview.executeJavaScript(`window.api?.getFirstOnlookElement()`);
             if (domEl) {
                 editorEngine.elements.click([domEl], webview);
             }
->>>>>>> 9a42d5f8
         }
 
         return (
