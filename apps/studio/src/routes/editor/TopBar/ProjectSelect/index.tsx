--- conflicted
+++ resolved
@@ -86,15 +86,6 @@
                         <DropdownMenuTrigger asChild>
                             <Button
                                 variant={'ghost'}
-<<<<<<< HEAD
-=======
-                                onMouseEnter={() => {
-                                    if (closeTimeoutRef.current) {
-                                        clearTimeout(closeTimeoutRef.current);
-                                    }
-                                    setIsDropdownOpen(true);
-                                }}
->>>>>>> a149fa2d
                                 className="mx-0 px-0 gap-2 text-foreground-onlook text-small hover:text-foreground-active hover:bg-transparent"
                             >
                                 <Icons.OnlookLogo className="w-6 h-6 hidden md:block" />
