<<<<<<< HEAD
import { useProjectsManager, useEditorEngine } from '@/components/Context';
=======
import { useEditorEngine, useProjectsManager } from '@/components/Context';
>>>>>>> 12e13c7c
import { RunState } from '@onlook/models/run';
import { Button } from '@onlook/ui/button';
import { Icons } from '@onlook/ui/icons/index';
import { Tooltip, TooltipContent, TooltipTrigger } from '@onlook/ui/tooltip';
import { cn } from '@onlook/ui/utils';
import { observer } from 'mobx-react-lite';
import { AnimatePresence, motion } from 'motion/react';
import { useMemo, useState } from 'react';
import { PortWarningModal } from '../../WebviewArea/PortWarningModal';

const RunButton = observer(() => {
    const projectsManager = useProjectsManager();
    const editorEngine = useEditorEngine();
    const runner = projectsManager.runner;
    const [isPortModalOpen, setIsPortModalOpen] = useState(false);

    // Prioritize port conflict state
    const isPortConflict = runner?.portConflict;

    console.log('Port conflict state:', isPortConflict);

    console.log('Debug states:', {
        isPortConflict,
        runnerState: runner?.state,
        portConflict: runner?.portConflict,
        buttonTitle: getButtonTitle(),
    });

    const handleClick = () => {
        if (isPortConflict) {
            setIsPortModalOpen(true);
            return;
        }
        
        if (runner?.state === RunState.RUNNING || runner?.state === RunState.SETTING_UP) {
            runner?.stop();
            return;
        }

        if (runner?.state === RunState.ERROR) {
            editorEngine.errors.clear();
            runner.restart();
            return;
        }
        runner?.start();
    };

    function renderIcon() {
        // Prioritize port conflict icon
        if (isPortConflict) {
            return <Icons.ExclamationTriangle className="text-amber-100" />;
        }
        
        if (runner?.isLoading) {
            return <Icons.Shadow className="animate-spin" />;
        }
        
        switch (runner?.state) {
            case RunState.SETTING_UP:
            case RunState.STOPPING:
                return <Icons.Shadow className="animate-spin" />;
            case RunState.ERROR:
                return <Icons.ExclamationTriangle />;
            case RunState.RUNNING:
                return <Icons.Stop />;
            case RunState.STOPPED:
                return <Icons.Play />;
            default:
                return <Icons.Play />;
        }
    }

    function getExtraButtonClasses() {
        // Prioritize port conflict styling
        if (isPortConflict) {
            return 'text-amber-700 dark:text-amber-100 border-amber-500 before:absolute before:inset-0 before:bg-[radial-gradient(169.40%_89.55%_at_94.76%_6.29%,theme(colors.amber.200/80)_0%,theme(colors.amber.300/80)_100%)] dark:before:bg-[radial-gradient(169.40%_89.55%_at_94.76%_6.29%,theme(colors.amber.800/80)_0%,theme(colors.amber.500/80)_100%)] after:absolute after:inset-0 after:bg-[radial-gradient(169.40%_89.55%_at_90%_10%,theme(colors.amber.300/50)_0%,theme(colors.amber.200/50)_100%)] dark:after:bg-[radial-gradient(169.40%_89.55%_at_90%_10%,theme(colors.amber.500/50)_0%,theme(colors.amber.400/50)_100%)] after:opacity-0 hover:after:opacity-100 before:transition-all after:transition-all before:duration-300 after:duration-300 before:z-0 after:z-0';
        }
        
        if (runner?.isLoading) {
            return 'cursor-wait text-gray-700 dark:text-foreground-secondary before:absolute before:inset-0 before:bg-[radial-gradient(169.40%_89.55%_at_94.76%_6.29%,theme(colors.gray.200/80)_0%,theme(colors.gray.100/20)_100%)] dark:before:bg-[radial-gradient(169.40%_89.55%_at_94.76%_6.29%,theme(colors.background.onlook/80)_0%,theme(colors.background.onlook/20)_100%)] before:transition-opacity before:duration-300 before:z-0';
        }

        switch (runner?.state) {
            case RunState.STOPPED:
                return 'text-teal-700 dark:text-teal-100 before:absolute before:inset-0 before:bg-[radial-gradient(169.40%_89.55%_at_94.76%_6.29%,theme(colors.teal.200/80)_0%,theme(colors.teal.300/80)_100%)] dark:before:bg-[radial-gradient(169.40%_89.55%_at_94.76%_6.29%,theme(colors.teal.800/80)_0%,theme(colors.teal.500/80)_100%)] after:absolute after:inset-0 after:bg-[radial-gradient(169.40%_89.55%_at_90%_10%,theme(colors.teal.300/50)_0%,theme(colors.teal.200/50)_100%)] dark:after:bg-[radial-gradient(169.40%_89.55%_at_90%_10%,theme(colors.teal.500/50)_0%,theme(colors.teal.400/50)_100%)] after:opacity-0 hover:after:opacity-100 before:transition-all after:transition-all before:duration-300 after:duration-300 before:z-0 after:z-0';
            case RunState.ERROR:
            case RunState.RUNNING:
                return 'text-gray-700 hover:text-red-700 dark:text-foreground-secondary dark:hover:text-red-200 before:absolute before:inset-0 before:bg-[radial-gradient(169.40%_89.55%_at_94.76%_6.29%,theme(colors.gray.200/80)_0%,theme(colors.gray.100/20)_100%)] dark:before:bg-[radial-gradient(169.40%_89.55%_at_94.76%_6.29%,theme(colors.background.onlook/80)_0%,theme(colors.background.onlook/20)_100%)] after:absolute after:inset-0 after:bg-[radial-gradient(169.40%_89.55%_at_90%_10%,theme(colors.red.200/50)_0%,theme(colors.red.300/50)_100%)] dark:after:bg-[radial-gradient(169.40%_89.55%_at_90%_10%,theme(colors.red.800/50)_0%,theme(colors.red.600/50)_100%)] after:opacity-0 hover:after:opacity-100 before:transition-opacity after:transition-opacity before:duration-300 after:duration-300 before:z-0 after:z-0';
            default:
                return '';
        }
    }

    function getButtonTitle() {
        // Prioritize port conflict message
        if (isPortConflict) {
            return 'Port in Use';
        }
        
        if (runner?.isLoading) {
            return 'Loading';
        }
        
        switch (runner?.state) {
            case RunState.STOPPED:
                return 'Play';
            case RunState.ERROR:
                return 'Retry';
            case RunState.RUNNING:
            case RunState.SETTING_UP:
                return 'Stop';
            default:
                return 'Play';
        }
    }

    const buttonText = getButtonTitle();
    const buttonCharacters = useMemo(() => {
        const text = getButtonTitle();
        const characters = text.split('').map((ch, index) => ({
            id: `runbutton_${ch === ' ' ? 'space' : ch}${index}`,
            label: index === 0 ? ch.toUpperCase() : ch,
        }));
        return characters;
    }, [runner?.state, runner?.isLoading, isPortConflict]);

    const buttonWidth = useMemo(() => {
        const baseWidth = 50;
        const textWidth = buttonText.length * 8;
        return Math.min(baseWidth + textWidth, 112);
    }, [buttonText]);

    function getTooltipText() {
        switch (runner?.state) {
            case RunState.STOPPED:
                return 'Run your App';
            case RunState.RUNNING:
                return 'Stop Running your App & Clean Code';
            case RunState.ERROR:
                return 'Restart your App';
            default:
<<<<<<< HEAD
                if (runner?.portConflict) {
                    return 'Click to resolve port conflict';
                }
                return '';
=======
                return 'Unknown app state';
>>>>>>> 12e13c7c
        }
    }

    return (
        <>
            <motion.div
                layout="preserve-aspect"
                animate={{ width: buttonWidth }}
                className={cn('overflow-hidden', runner?.isLoading ? 'max-w-[100px] cursor-wait' : '')}
                transition={{
                    type: 'spring',
                    bounce: 0.2,
                    duration: 0.6,
                    stiffness: 150,
                    damping: 20,
                }}
            >
                <Tooltip>
                    <TooltipTrigger asChild>
                        <Button
                            variant="ghost"
                            className={cn(
                                'border-transparent rounded-none px-3 py-6 gap-x-1.5 absolute top-[0.5px] transition-colors duration-300 z-8 relative',
                                getExtraButtonClasses(),
                                runner?.isLoading ? 'cursor-wait' : '',
                            )}
                            disabled={
                                runner?.isLoading ||
                                runner?.state === RunState.SETTING_UP ||
                                runner?.state === RunState.STOPPING
                            }
                            onClick={handleClick}
                        >
                            <div className="z-10">{renderIcon()}</div>
                            <span className="text-mini z-10 relative overflow-hidden">
                                <AnimatePresence mode="popLayout">
                                    {buttonCharacters.map((character) => (
                                        <motion.span
                                            key={character.id}
                                            layoutId={character.id}
                                            layout="position"
                                            className={cn(
                                                "inline-block",
                                                character.label === ' ' && "w-[0.4em]"
                                            )}
                                            initial={{ opacity: 0 }}
                                            animate={{ opacity: 1 }}
                                            exit={{ opacity: 0 }}
                                            transition={{
                                                type: 'spring',
                                                bounce: 0.1,
                                                duration: 0.4,
                                            }}
                                        >
                                            {character.label === ' ' ? '\u00A0' : character.label}
                                        </motion.span>
                                    ))}
                                </AnimatePresence>
                            </span>
                        </Button>
                    </TooltipTrigger>
                    <TooltipContent>
                        <p>{getTooltipText()}</p>
                    </TooltipContent>
                </Tooltip>
            </motion.div>
            
            <PortWarningModal
                open={isPortModalOpen}
                onOpenChange={setIsPortModalOpen}
                setWebviewSrc={(url) => runner?.resolvePortConflict(url)}
                availablePort={runner?.suggestedPort ?? 3000}
                currentPort={runner?.currentPort ?? 3000}
                checkPortStatus={async (port: number) => {
                    const response = await editorEngine.webviews.isPortTaken(`http://localhost:${port}`);
                    if (!response.isPortTaken && runner) {
                        runner.portConflict = false;
                    }
                    return response.isPortTaken;
                }}
            />
        </>
    );
});

export default RunButton;<|MERGE_RESOLUTION|>--- conflicted
+++ resolved
@@ -1,8 +1,4 @@
-<<<<<<< HEAD
-import { useProjectsManager, useEditorEngine } from '@/components/Context';
-=======
 import { useEditorEngine, useProjectsManager } from '@/components/Context';
->>>>>>> 12e13c7c
 import { RunState } from '@onlook/models/run';
 import { Button } from '@onlook/ui/button';
 import { Icons } from '@onlook/ui/icons/index';
@@ -36,7 +32,7 @@
             setIsPortModalOpen(true);
             return;
         }
-        
+
         if (runner?.state === RunState.RUNNING || runner?.state === RunState.SETTING_UP) {
             runner?.stop();
             return;
@@ -55,11 +51,11 @@
         if (isPortConflict) {
             return <Icons.ExclamationTriangle className="text-amber-100" />;
         }
-        
+
         if (runner?.isLoading) {
             return <Icons.Shadow className="animate-spin" />;
         }
-        
+
         switch (runner?.state) {
             case RunState.SETTING_UP:
             case RunState.STOPPING:
@@ -80,7 +76,7 @@
         if (isPortConflict) {
             return 'text-amber-700 dark:text-amber-100 border-amber-500 before:absolute before:inset-0 before:bg-[radial-gradient(169.40%_89.55%_at_94.76%_6.29%,theme(colors.amber.200/80)_0%,theme(colors.amber.300/80)_100%)] dark:before:bg-[radial-gradient(169.40%_89.55%_at_94.76%_6.29%,theme(colors.amber.800/80)_0%,theme(colors.amber.500/80)_100%)] after:absolute after:inset-0 after:bg-[radial-gradient(169.40%_89.55%_at_90%_10%,theme(colors.amber.300/50)_0%,theme(colors.amber.200/50)_100%)] dark:after:bg-[radial-gradient(169.40%_89.55%_at_90%_10%,theme(colors.amber.500/50)_0%,theme(colors.amber.400/50)_100%)] after:opacity-0 hover:after:opacity-100 before:transition-all after:transition-all before:duration-300 after:duration-300 before:z-0 after:z-0';
         }
-        
+
         if (runner?.isLoading) {
             return 'cursor-wait text-gray-700 dark:text-foreground-secondary before:absolute before:inset-0 before:bg-[radial-gradient(169.40%_89.55%_at_94.76%_6.29%,theme(colors.gray.200/80)_0%,theme(colors.gray.100/20)_100%)] dark:before:bg-[radial-gradient(169.40%_89.55%_at_94.76%_6.29%,theme(colors.background.onlook/80)_0%,theme(colors.background.onlook/20)_100%)] before:transition-opacity before:duration-300 before:z-0';
         }
@@ -101,11 +97,11 @@
         if (isPortConflict) {
             return 'Port in Use';
         }
-        
+
         if (runner?.isLoading) {
             return 'Loading';
         }
-        
+
         switch (runner?.state) {
             case RunState.STOPPED:
                 return 'Play';
@@ -144,14 +140,10 @@
             case RunState.ERROR:
                 return 'Restart your App';
             default:
-<<<<<<< HEAD
                 if (runner?.portConflict) {
                     return 'Click to resolve port conflict';
                 }
-                return '';
-=======
                 return 'Unknown app state';
->>>>>>> 12e13c7c
         }
     }
 
@@ -160,7 +152,10 @@
             <motion.div
                 layout="preserve-aspect"
                 animate={{ width: buttonWidth }}
-                className={cn('overflow-hidden', runner?.isLoading ? 'max-w-[100px] cursor-wait' : '')}
+                className={cn(
+                    'overflow-hidden',
+                    runner?.isLoading ? 'max-w-[100px] cursor-wait' : '',
+                )}
                 transition={{
                     type: 'spring',
                     bounce: 0.2,
@@ -194,8 +189,8 @@
                                             layoutId={character.id}
                                             layout="position"
                                             className={cn(
-                                                "inline-block",
-                                                character.label === ' ' && "w-[0.4em]"
+                                                'inline-block',
+                                                character.label === ' ' && 'w-[0.4em]',
                                             )}
                                             initial={{ opacity: 0 }}
                                             animate={{ opacity: 1 }}
@@ -218,7 +213,7 @@
                     </TooltipContent>
                 </Tooltip>
             </motion.div>
-            
+
             <PortWarningModal
                 open={isPortModalOpen}
                 onOpenChange={setIsPortModalOpen}
@@ -226,7 +221,9 @@
                 availablePort={runner?.suggestedPort ?? 3000}
                 currentPort={runner?.currentPort ?? 3000}
                 checkPortStatus={async (port: number) => {
-                    const response = await editorEngine.webviews.isPortTaken(`http://localhost:${port}`);
+                    const response = await editorEngine.webviews.isPortTaken(
+                        `http://localhost:${port}`,
+                    );
                     if (!response.isPortTaken && runner) {
                         runner.portConflict = false;
                     }
