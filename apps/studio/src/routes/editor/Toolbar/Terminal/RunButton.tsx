--- conflicted
+++ resolved
@@ -3,13 +3,9 @@
 import { Button } from '@onlook/ui/button';
 import { Icons } from '@onlook/ui/icons/index';
 import { cn } from '@onlook/ui/utils';
+import { AnimatePresence, motion } from 'framer-motion';
 import { observer } from 'mobx-react-lite';
-<<<<<<< HEAD
-import { useState } from 'react';
-=======
-import { AnimatePresence, motion } from 'framer-motion';
-import { useMemo } from 'react';
->>>>>>> 9a013b25
+import { useMemo, useState } from 'react';
 
 const RunButton = observer(() => {
     const projectsManager = useProjectsManager();
@@ -24,13 +20,13 @@
         switch (runner?.state) {
             case RunState.SETTING_UP:
             case RunState.STOPPING:
-                return <Icons.Shadow className="animate-spin z-10" />;
+                return <Icons.Shadow className="animate-spin" />;
             case RunState.ERROR:
-                return <Icons.ExclamationTriangle className="z-10" />;
+                return <Icons.ExclamationTriangle />;
             case RunState.RUNNING:
-                return <Icons.Stop className="z-10" />;
+                return <Icons.Stop />;
             default:
-                return <Icons.Play className="z-10" />;
+                return <Icons.Play />;
         }
     }
 
@@ -52,7 +48,6 @@
         }
     }
 
-<<<<<<< HEAD
     function startLoadingTimer() {
         setIsLoading(true);
         setTimeout(() => {
@@ -65,17 +60,17 @@
             return '';
         }
         if (runner?.state === RunState.STOPPED) {
-            return 'text-green-600 bg-green-500/10 hover:bg-green-500/30 active:bg-green-500/40 hover:text-green-100 active:text-green-100';
+            return 'text-teal-700 dark:text-teal-100 before:absolute before:inset-0 before:bg-[radial-gradient(169.40%_89.55%_at_94.76%_6.29%,theme(colors.teal.200/80)_0%,theme(colors.teal.300/80)_100%)] dark:before:bg-[radial-gradient(169.40%_89.55%_at_94.76%_6.29%,theme(colors.teal.800/80)_0%,theme(colors.teal.500/80)_100%)] after:absolute after:inset-0 after:bg-[radial-gradient(169.40%_89.55%_at_90%_10%,theme(colors.teal.300/50)_0%,theme(colors.teal.200/50)_100%)] dark:after:bg-[radial-gradient(169.40%_89.55%_at_90%_10%,theme(colors.teal.500/50)_0%,theme(colors.teal.400/50)_100%)] after:opacity-0 hover:after:opacity-100 before:transition-all after:transition-all before:duration-300 after:duration-300 before:z-0 after:z-0';
         }
         if (runner?.state === RunState.ERROR || runner?.state === RunState.RUNNING) {
-            return 'text-red-400 bg-red-500/10 hover:bg-red-500/20 active:bg-red-500/30 hover:text-red-50 active:text-red-50';
+            return 'text-gray-700 hover:text-red-700 dark:text-foreground-secondary dark:hover:text-red-200 before:absolute before:inset-0 before:bg-[radial-gradient(169.40%_89.55%_at_94.76%_6.29%,theme(colors.gray.200/80)_0%,theme(colors.gray.100/20)_100%)] dark:before:bg-[radial-gradient(169.40%_89.55%_at_94.76%_6.29%,theme(colors.background.onlook/80)_0%,theme(colors.background.onlook/20)_100%)] after:absolute after:inset-0 after:bg-[radial-gradient(169.40%_89.55%_at_90%_10%,theme(colors.red.200/50)_0%,theme(colors.red.300/50)_100%)] dark:after:bg-[radial-gradient(169.40%_89.55%_at_90%_10%,theme(colors.red.800/50)_0%,theme(colors.red.600/50)_100%)] after:opacity-0 hover:after:opacity-100 before:transition-opacity after:transition-opacity before:duration-300 after:duration-300 before:z-0 after:z-0';
         }
         return '';
     }
 
     function getButtonTitle() {
         if (isLoading) {
-            return 'Running...';
+            return 'Running';
         }
 
         if (runner?.state === RunState.STOPPED) {
@@ -89,32 +84,22 @@
         }
         return 'Unknown';
     }
-=======
+
     const buttonCharacters = useMemo(() => {
-        const text = runner?.state === RunState.STOPPED ? 'Play' : 'Stop';
+        const text = getButtonTitle();
         const characters = text.split('').map((ch, index) => ({
             id: `${ch}${index}`,
             label: index === 0 ? ch.toUpperCase() : ch,
         }));
         return characters;
-    }, [runner?.state]);
->>>>>>> 9a013b25
+    }, [runner?.state, isLoading]);
 
     return (
         <Button
             variant="ghost"
             className={cn(
-<<<<<<< HEAD
-                'h-11 -my-2 border-transparent rounded-none w-[fit-content] px-3 gap-x-1.5',
+                'h-11 -my-2 border-transparent rounded-none w-20 px-3 gap-x-1.5 transition-colors duration-300 z-8 relative',
                 getExtraButtonClasses(),
-=======
-                'h-11 -my-2 border-transparent rounded-none w-20 px-3 gap-x-1.5 relative transition-colors duration-300',
-                runner?.state === RunState.STOPPED &&
-                    'text-teal-700 dark:text-teal-100 before:absolute before:inset-0 before:bg-[radial-gradient(169.40%_89.55%_at_94.76%_6.29%,theme(colors.teal.200/80)_0%,theme(colors.teal.300/80)_100%)] dark:before:bg-[radial-gradient(169.40%_89.55%_at_94.76%_6.29%,theme(colors.teal.800/80)_0%,theme(colors.teal.500/80)_100%)] after:absolute after:inset-0 after:bg-[radial-gradient(169.40%_89.55%_at_90%_10%,theme(colors.teal.300/50)_0%,theme(colors.teal.200/50)_100%)] dark:after:bg-[radial-gradient(169.40%_89.55%_at_90%_10%,theme(colors.teal.500/50)_0%,theme(colors.teal.400/50)_100%)] after:opacity-0 hover:after:opacity-100 before:transition-all after:transition-all before:duration-300 after:duration-300 before:z-0 after:z-0',
-                (runner?.state === RunState.ERROR || runner?.state === RunState.RUNNING) &&
-                    'text-gray-700 hover:text-red-700 dark:text-foreground-secondary dark:hover:text-red-200 before:absolute before:inset-0 before:bg-[radial-gradient(169.40%_89.55%_at_94.76%_6.29%,theme(colors.gray.200/80)_0%,theme(colors.gray.100/20)_100%)] dark:before:bg-[radial-gradient(169.40%_89.55%_at_94.76%_6.29%,theme(colors.background.onlook/80)_0%,theme(colors.background.onlook/20)_100%)] after:absolute after:inset-0 after:bg-[radial-gradient(169.40%_89.55%_at_90%_10%,theme(colors.red.200/50)_0%,theme(colors.red.300/50)_100%)] dark:after:bg-[radial-gradient(169.40%_89.55%_at_90%_10%,theme(colors.red.800/50)_0%,theme(colors.red.600/50)_100%)] after:opacity-0 hover:after:opacity-100 before:transition-opacity after:transition-opacity before:duration-300 after:duration-300 before:z-0 after:z-0',
-                'z-8 relative',
->>>>>>> 9a013b25
             )}
             disabled={
                 isLoading ||
@@ -123,10 +108,7 @@
             }
             onClick={handleButtonClick}
         >
-            {renderIcon()}
-<<<<<<< HEAD
-            <span className="text-mini">{getButtonTitle()}</span>
-=======
+            <div className="z-10">{renderIcon()}</div>
             <span className="text-mini z-10 relative">
                 <AnimatePresence mode="popLayout">
                     {buttonCharacters.map((character) => (
@@ -149,7 +131,6 @@
                     ))}
                 </AnimatePresence>
             </span>
->>>>>>> 9a013b25
         </Button>
     );
 });
