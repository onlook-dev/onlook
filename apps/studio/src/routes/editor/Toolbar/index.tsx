import { useEditorEngine } from '@/components/Context';
import { HotKeyLabel } from '@/components/ui/hotkeys-label';
import { EditorMode } from '@/lib/models';
import type { DropElementProperties } from '@onlook/models/element';
import { Icons } from '@onlook/ui/icons';
import { ToggleGroup, ToggleGroupItem } from '@onlook/ui/toggle-group';
import { Tooltip, TooltipContent, TooltipTrigger } from '@onlook/ui/tooltip';
import { cn } from '@onlook/ui/utils';
import { observer } from 'mobx-react-lite';
import { useEffect, useState } from 'react';
import Terminal from './Terminal';
import { Hotkey } from '/common/hotkeys';

const TOOLBAR_ITEMS: {
    mode: EditorMode;
    icon: React.FC;
    hotkey: Hotkey;
    disabled: boolean;
    draggable: boolean;
}[] = [
    {
        mode: EditorMode.DESIGN,
        icon: Icons.CursorArrow,
        hotkey: Hotkey.SELECT,
        disabled: false,
        draggable: false,
    },
    {
        mode: EditorMode.PAN,
        icon: Icons.Hand,
        hotkey: Hotkey.PAN,
        disabled: false,
        draggable: false,
    },
    {
        mode: EditorMode.INSERT_DIV,
        icon: Icons.Square,
        hotkey: Hotkey.INSERT_DIV,
        disabled: false,
        draggable: true,
    },
    {
        mode: EditorMode.INSERT_TEXT,
        icon: Icons.Text,
        hotkey: Hotkey.INSERT_TEXT,
        disabled: false,
        draggable: true,
    },
];

const Toolbar = observer(() => {
    const editorEngine = useEditorEngine();
    const [mode, setMode] = useState<EditorMode>(editorEngine.mode);

    useEffect(() => {
        setMode(editorEngine.mode);
    }, [editorEngine.mode]);

    const createDragPreview = (properties: DropElementProperties): HTMLElement => {
        const preview = document.createElement('div');
        Object.assign(preview.style, {
            width: '100px',
            height: '100px',
            display: 'flex',
            alignItems: 'center',
            justifyContent: 'center',
            ...properties.styles,
        });

        if (properties.textContent) {
            preview.textContent = properties.textContent;
        }

        return preview;
    };

    const handleDragStart = (e: React.DragEvent<HTMLDivElement>, mode: EditorMode) => {
        const properties = editorEngine.insert.getDefaultProperties(mode);

        e.dataTransfer.setData('text/plain', mode);
        e.dataTransfer.setData('application/json', JSON.stringify(properties));
        e.dataTransfer.effectAllowed = 'copy';

        editorEngine.mode = mode;

        // Disable pointer-events on webviews during drag
        for (const webview of editorEngine.webviews.webviews.values()) {
            webview.webview.style.pointerEvents = 'none';
        }

        const dragPreview = createDragPreview(properties);
        document.body.appendChild(dragPreview);
        e.dataTransfer.setDragImage(dragPreview, 50, 50);

        setTimeout(() => document.body.removeChild(dragPreview), 0);
    };

    return (
        <div
            className={cn(
                'flex flex-col border p-1 bg-background/30 dark:bg-background/85 backdrop-blur rounded-lg drop-shadow-xl items-center justify-center',
                editorEngine.mode === EditorMode.INTERACT ? 'hidden' : 'visible',
            )}
        >
<<<<<<< HEAD
            <Terminal />

=======
            {/* <Terminal /> */}
>>>>>>> 271dcbee
            <ToggleGroup
                type="single"
                value={mode}
                onValueChange={(value) => {
                    if (value) {
                        editorEngine.mode = value as EditorMode;
                        setMode(value as EditorMode);
                    }
                }}
            >
                {TOOLBAR_ITEMS.map((item) => (
                    <Tooltip key={item.mode}>
                        <TooltipTrigger asChild>
                            <div
                                draggable={item.draggable}
                                onDragStart={(e) => handleDragStart(e, item.mode)}
                            >
                                <ToggleGroupItem
                                    value={item.mode}
                                    aria-label={item.hotkey.description}
                                    disabled={item.disabled}
                                    className="hover:text-foreground-hover text-foreground-tertiary"
                                >
                                    <item.icon />
                                </ToggleGroupItem>
                            </div>
                        </TooltipTrigger>
                        <TooltipContent>
                            <HotKeyLabel hotkey={item.hotkey} />
                        </TooltipContent>
                    </Tooltip>
                ))}
            </ToggleGroup>
        </div>
    );
});

export default Toolbar;<|MERGE_RESOLUTION|>--- conflicted
+++ resolved
@@ -8,7 +8,6 @@
 import { cn } from '@onlook/ui/utils';
 import { observer } from 'mobx-react-lite';
 import { useEffect, useState } from 'react';
-import Terminal from './Terminal';
 import { Hotkey } from '/common/hotkeys';
 
 const TOOLBAR_ITEMS: {
@@ -102,12 +101,7 @@
                 editorEngine.mode === EditorMode.INTERACT ? 'hidden' : 'visible',
             )}
         >
-<<<<<<< HEAD
-            <Terminal />
-
-=======
             {/* <Terminal /> */}
->>>>>>> 271dcbee
             <ToggleGroup
                 type="single"
                 value={mode}
