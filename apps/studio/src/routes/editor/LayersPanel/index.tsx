import { useEditorEngine } from '@/components/Context';
import { EditorMode } from '@/lib/models';
import { Icons } from '@onlook/ui/icons';
import { cn } from '@onlook/ui/utils';
import { observer } from 'mobx-react-lite';
import { useState } from 'react';
import BrandTab from './BrandTab';
import ComponentsTab from './ComponentsTab';
import { HelpDropdown } from './HelpDropdown.tsx';
import ImagesTab from './ImageTab.tsx';
import LayersTab from './LayersTab';
import OpenCodeMini from './OpenCodeMini/index.tsx';
import PagesTab from './PageTab';
import WindowsTab from './WindowsTab';
import ZoomControls from './ZoomControls/index.tsx';
const COMPONENT_DISCOVERY_ENABLED = false;

const LayersPanel = observer(() => {
    const editorEngine = useEditorEngine();
    enum TabValue {
        PAGES = 'pages',
        LAYERS = 'layers',
        COMPONENTS = 'components',
        IMAGES = 'images',
<<<<<<< HEAD
        WINDOWS = 'windows',
=======
        BRAND = 'brand',
>>>>>>> b58bd014
    }
    const [selectedTab, setSelectedTab] = useState<TabValue>(TabValue.LAYERS);
    const [isContentPanelOpen, setIsContentPanelOpen] = useState(false);
    const [isLocked, setIsLocked] = useState(false);

    const handleMouseEnter = (tab: TabValue) => {
        if (isLocked) {
            return;
        }
        setSelectedTab(tab);
        setIsContentPanelOpen(true);
    };

    const isMouseInContentPanel = (e: React.MouseEvent<HTMLDivElement>): boolean => {
        const mouseX = e.clientX;
        const mouseY = e.clientY;
        const contentPanel = e.currentTarget;
        if (contentPanel) {
            const { left, right, top, bottom } = contentPanel.getBoundingClientRect();
            if (mouseX < left || mouseX > right || mouseY < top || mouseY > bottom) {
                return false;
            }
        }
        return true;
    };

    const handleMouseLeave = (e: React.MouseEvent<HTMLDivElement>) => {
        if (!isLocked) {
            // This is to handle things like dropdown where the mouse is still in the content panel
            if (!isMouseInContentPanel(e)) {
                setIsContentPanelOpen(false);
            } else {
                // TODO: Since mouse leave won't trigger anymore, we need to listen and check
                //  if the mouse actually left the content panel and then close the content panel
            }
        } else {
            // If we're locked, return to the locked tab when mouse leaves
            setSelectedTab(selectedTab);
        }
    };

    const handleClick = (tab: TabValue) => {
        if (selectedTab === tab && isLocked) {
            setIsLocked(false);
            setIsContentPanelOpen(false);
        } else {
            setSelectedTab(tab);
            setIsContentPanelOpen(true);
            setIsLocked(true);
        }
    };

    return (
        <div
            className={cn(
                'flex gap-0 h-[calc(100vh-5rem)] ',
                editorEngine.mode === EditorMode.INTERACT ? 'hidden' : 'visible',
            )}
            onMouseLeave={handleMouseLeave}
        >
            {/* Left sidebar with tabs */}
            <div className="w-20 bg-background-onlook/60 backdrop-blur-sm flex flex-col items-center py-0.5 gap-2">
                <button
                    className={cn(
                        'w-16 h-16 rounded-xl flex flex-col items-center justify-center gap-1.5 p-2',
                        selectedTab === TabValue.LAYERS && isLocked
                            ? 'bg-accent text-foreground border-[0.5px] border-foreground/20'
                            : 'text-muted-foreground hover:text-foreground',
                    )}
                    onClick={() => handleClick(TabValue.LAYERS)}
                    onMouseEnter={() => handleMouseEnter(TabValue.LAYERS)}
                >
                    <Icons.Layers className="w-5 h-5" />
                    <span className="text-xs leading-tight">Layers</span>
                </button>

                <button
                    className={cn(
                        'w-16 h-16 rounded-xl flex flex-col items-center justify-center gap-1.5 p-2',
                        selectedTab === TabValue.PAGES && isLocked
                            ? 'bg-accent text-foreground border-[0.5px] border-foreground/20'
                            : 'text-muted-foreground hover:text-foreground',
                    )}
                    onClick={() => handleClick(TabValue.PAGES)}
                    onMouseEnter={() => handleMouseEnter(TabValue.PAGES)}
                >
                    <Icons.File className="w-5 h-5" />
                    <span className="text-xs leading-tight">Pages</span>
                </button>

                <button
                    className={cn(
                        'w-16 h-16 rounded-xl flex flex-col items-center justify-center gap-1.5 p-2',
                        selectedTab === TabValue.IMAGES && isLocked
                            ? 'bg-accent text-foreground border-[0.5px] border-foreground/20'
                            : 'text-muted-foreground hover:text-foreground',
                    )}
                    onClick={() => handleClick(TabValue.IMAGES)}
                    onMouseEnter={() => handleMouseEnter(TabValue.IMAGES)}
                >
                    <Icons.Image className="w-5 h-5" />
                    <span className="text-xs leading-tight">Images</span>
                </button>

                <button
                    className={cn(
                        'w-16 h-16 rounded-xl flex flex-col items-center justify-center gap-1.5 p-2',
                        selectedTab === TabValue.WINDOWS && isLocked
                            ? 'bg-accent text-foreground border-[0.5px] border-foreground/20'
                            : 'text-muted-foreground hover:text-foreground',
                    )}
                    onClick={() => handleClick(TabValue.WINDOWS)}
                    onMouseEnter={() => handleMouseEnter(TabValue.WINDOWS)}
                >
                    <Icons.Desktop className="w-5 h-5" />
                    <span className="text-xs leading-tight">Windows</span>
                </button>

                <button
                    className={cn(
                        'w-16 h-16 rounded-xl flex flex-col items-center justify-center gap-1.5 p-2 hidden',
                        selectedTab === TabValue.BRAND && isLocked
                            ? 'bg-accent text-foreground border-[0.5px] border-foreground/20'
                            : 'text-muted-foreground hover:text-foreground hover:bg-accent/50',
                    )}
                    onClick={() => handleClick(TabValue.BRAND)}
                    onMouseEnter={() => handleMouseEnter(TabValue.BRAND)}
                >
                    <Icons.Layers className="w-5 h-5" />
                    <span className="text-xs leading-tight">Brand</span>
                </button>

                <button
                    className={cn(
                        'w-16 h-16 rounded-xl flex flex-col items-center justify-center gap-1.5 p-2 hidden',
                        selectedTab === TabValue.COMPONENTS && isLocked
                            ? 'bg-accent text-foreground border-[0.5px] border-foreground/20'
                            : 'text-muted-foreground hover:text-foreground hover:bg-accent/50',
                    )}
                    onClick={() => handleClick(TabValue.COMPONENTS)}
                    onMouseEnter={() => handleMouseEnter(TabValue.COMPONENTS)}
                >
                    <Icons.Component className="w-5 h-5" />
                    <span className="text-xs leading-tight">Elements</span>
                </button>

                <div className="mt-auto flex flex-col gap-0 items-center mb-4">
                    <OpenCodeMini />
                    <ZoomControls />
                    <HelpDropdown />
                </div>
            </div>

            {/* Content panel */}
            {isContentPanelOpen && (
                <>
                    <div
                        className="flex-1 w-[280px] bg-background/80 rounded-xl"
                        onMouseEnter={() => setIsContentPanelOpen(true)}
                    >
                        <div className="border backdrop-blur h-full shadow overflow-auto p-0 rounded-xl">
                            {selectedTab === TabValue.LAYERS && <LayersTab />}
                            {selectedTab === TabValue.COMPONENTS &&
                                (COMPONENT_DISCOVERY_ENABLED ? (
                                    <ComponentsTab
                                        components={editorEngine.projectInfo.components}
                                    />
                                ) : (
                                    <div className="w-[260px] pt-96 text-center opacity-70">
                                        Coming soon
                                    </div>
                                ))}
                            {selectedTab === TabValue.PAGES && <PagesTab />}
                            {selectedTab === TabValue.IMAGES && <ImagesTab />}
<<<<<<< HEAD
                            {selectedTab === TabValue.WINDOWS && <WindowsTab />}
=======
                            {selectedTab === TabValue.BRAND && <BrandTab />}
>>>>>>> b58bd014
                        </div>
                    </div>
                    {/* Invisible padding area that maintains hover state */}
                    {!isLocked && (
                        <div
                            className="w-24 h-full"
                            onMouseEnter={() => setIsContentPanelOpen(true)}
                        />
                    )}
                </>
            )}
        </div>
    );
});

export default LayersPanel;<|MERGE_RESOLUTION|>--- conflicted
+++ resolved
@@ -22,11 +22,8 @@
         LAYERS = 'layers',
         COMPONENTS = 'components',
         IMAGES = 'images',
-<<<<<<< HEAD
         WINDOWS = 'windows',
-=======
         BRAND = 'brand',
->>>>>>> b58bd014
     }
     const [selectedTab, setSelectedTab] = useState<TabValue>(TabValue.LAYERS);
     const [isContentPanelOpen, setIsContentPanelOpen] = useState(false);
@@ -201,11 +198,8 @@
                                 ))}
                             {selectedTab === TabValue.PAGES && <PagesTab />}
                             {selectedTab === TabValue.IMAGES && <ImagesTab />}
-<<<<<<< HEAD
                             {selectedTab === TabValue.WINDOWS && <WindowsTab />}
-=======
                             {selectedTab === TabValue.BRAND && <BrandTab />}
->>>>>>> b58bd014
                         </div>
                     </div>
                     {/* Invisible padding area that maintains hover state */}
