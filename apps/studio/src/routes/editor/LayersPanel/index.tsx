--- conflicted
+++ resolved
@@ -11,11 +11,7 @@
 import ImagesTab from './ImagesTab';
 import LayersTab from './LayersTab';
 import { capitalizeFirstLetter } from '/common/helpers';
-<<<<<<< HEAD
-import { Icons } from '@onlook/ui/icons';
 import PagesTab from './PageTab';
-=======
->>>>>>> c25d992a
 
 const COMPONENT_DISCOVERY_ENABLED = false;
 
