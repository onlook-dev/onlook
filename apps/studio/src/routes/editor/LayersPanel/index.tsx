import { useEditorEngine } from '@/components/Context';
import { Separator } from '@onlook/ui/separator';
import { Tabs, TabsContent, TabsList, TabsTrigger } from '@onlook/ui/tabs';
import { EditorMode } from '@/lib/models';
import { cn } from '@onlook/ui/utils';
import { observer } from 'mobx-react-lite';
import { useState } from 'react';
import ComponentsTab from './ComponentsTab';
import LayersTab from './LayersTab';
import { capitalizeFirstLetter } from '/common/helpers';
import { Icons } from '@onlook/ui/icons';
import PagesTab from './PageTab';

const COMPONENT_DISCOVERY_ENABLED = false;

const LayersPanel = observer(() => {
    const editorEngine = useEditorEngine();
    enum TabValue {
        PAGES = 'pages',
        LAYERS = 'layers',
        COMPONENTS = 'components',
    }
    const selectedTab: string = TabValue.LAYERS;
    const [isOpen, setIsOpen] = useState(true);

    function renderTabs() {
        return (
            <Tabs defaultValue={selectedTab}>
<<<<<<< HEAD
                <TabsList className="bg-transparent w-full gap-2 select-none justify-start pr-1 pl-3 pt-2">
                    <TabsTrigger
                        className="bg-transparent py-2 px-1 text-xs hover:text-foreground-hover"
                        value={TabValue.PAGES}
                    >
                        {capitalizeFirstLetter(TabValue.PAGES)}
                    </TabsTrigger>

                    <TabsTrigger
                        className="bg-transparent py-2 px-1 text-xs hover:text-foreground-hover"
                        value={TabValue.LAYERS}
                    >
                        {capitalizeFirstLetter(TabValue.LAYERS)}
                    </TabsTrigger>
                    <TabsTrigger
                        className="bg-transparent py-2 px-1 text-xs hover:text-foreground-hover"
                        value={TabValue.COMPONENTS}
                    >
                        {capitalizeFirstLetter(TabValue.COMPONENTS)}
                    </TabsTrigger>
                    <div className="flex-grow"></div>
=======
                <TabsList className="bg-transparent w-full select-none justify-between items-center h-11 px-2">
                    <div className="flex flex-row items-center gap-2">
                        <TabsTrigger
                            className="bg-transparent py-2 px-1 text-xs hover:text-foreground-hover"
                            value={TabValue.LAYERS}
                        >
                            <Icons.Layers className="mr-1.5 mb-0.5" />
                            {capitalizeFirstLetter(TabValue.LAYERS)}
                        </TabsTrigger>
                        <TabsTrigger
                            className="bg-transparent py-2 px-1 text-xs hover:text-foreground-hover"
                            value={TabValue.COMPONENTS}
                        >
                            <div className="flex items-center gap-1">
                                <Icons.Component />
                                {capitalizeFirstLetter(TabValue.COMPONENTS)}
                            </div>
                        </TabsTrigger>
                    </div>
>>>>>>> 54a27033
                    <button
                        className="text-default rounded-lg p-2 bg-transparent hover:text-foreground-hover"
                        onClick={() => setIsOpen(false)}
                    >
                        <Icons.PinLeft />
                    </button>
                </TabsList>
                <Separator className="mt-0" />
                <div className="h-[calc(100vh-7.75rem)] overflow-auto mx-2">
                    <TabsContent value={TabValue.PAGES}>
                        <PagesTab />
                    </TabsContent>
                    <TabsContent value={TabValue.LAYERS}>
                        <LayersTab />
                    </TabsContent>
                    <TabsContent value={TabValue.COMPONENTS}>
                        {COMPONENT_DISCOVERY_ENABLED ? (
                            <ComponentsTab components={editorEngine.projectInfo.components} />
                        ) : (
                            <div className="w-full pt-96 text-center opacity-70">Coming soon</div>
                        )}
                    </TabsContent>
                </div>
            </Tabs>
        );
    }
    return (
        <div
            className={cn(
                'left-0 top-20 transition-width duration-300 opacity-100 bg-background/80 rounded-tr-xl overflow-hidden',
                editorEngine.mode === EditorMode.INTERACT ? 'hidden' : 'visible',
                isOpen ? 'w-full h-[calc(100vh-5rem)]' : 'w-10 h-10 rounded-r-xl cursor-pointer',
            )}
        >
            {!isOpen && (
                <div
                    className="border border-foreground/10 rounded-r-xl w-full h-full flex justify-center items-center text-foreground hover:text-foreground-onlook"
                    onClick={() => setIsOpen(true)}
                >
                    <Icons.PinRight className="z-51" />
                </div>
            )}
            <div
                className={cn(
                    'border backdrop-blur shadow h-full relative transition-opacity duration-300 rounded-tr-xl',
                    isOpen ? 'opacity-100 visible' : 'opacity-0 hidden',
                )}
            >
                {renderTabs()}
            </div>
        </div>
    );
});

export default LayersPanel;<|MERGE_RESOLUTION|>--- conflicted
+++ resolved
@@ -26,31 +26,15 @@
     function renderTabs() {
         return (
             <Tabs defaultValue={selectedTab}>
-<<<<<<< HEAD
-                <TabsList className="bg-transparent w-full gap-2 select-none justify-start pr-1 pl-3 pt-2">
-                    <TabsTrigger
-                        className="bg-transparent py-2 px-1 text-xs hover:text-foreground-hover"
-                        value={TabValue.PAGES}
-                    >
-                        {capitalizeFirstLetter(TabValue.PAGES)}
-                    </TabsTrigger>
-
-                    <TabsTrigger
-                        className="bg-transparent py-2 px-1 text-xs hover:text-foreground-hover"
-                        value={TabValue.LAYERS}
-                    >
-                        {capitalizeFirstLetter(TabValue.LAYERS)}
-                    </TabsTrigger>
-                    <TabsTrigger
-                        className="bg-transparent py-2 px-1 text-xs hover:text-foreground-hover"
-                        value={TabValue.COMPONENTS}
-                    >
-                        {capitalizeFirstLetter(TabValue.COMPONENTS)}
-                    </TabsTrigger>
-                    <div className="flex-grow"></div>
-=======
                 <TabsList className="bg-transparent w-full select-none justify-between items-center h-11 px-2">
                     <div className="flex flex-row items-center gap-2">
+                        <TabsTrigger
+                            className="bg-transparent py-2 px-1 text-xs hover:text-foreground-hover"
+                            value={TabValue.PAGES}
+                        >
+                            {capitalizeFirstLetter(TabValue.PAGES)}
+                        </TabsTrigger>
+
                         <TabsTrigger
                             className="bg-transparent py-2 px-1 text-xs hover:text-foreground-hover"
                             value={TabValue.LAYERS}
@@ -68,7 +52,6 @@
                             </div>
                         </TabsTrigger>
                     </div>
->>>>>>> 54a27033
                     <button
                         className="text-default rounded-lg p-2 bg-transparent hover:text-foreground-hover"
                         onClick={() => setIsOpen(false)}
