--- conflicted
+++ resolved
@@ -198,15 +198,10 @@
                 </Tooltip>
             </div>
 
-<<<<<<< HEAD
-            <Tree {...pageTreeProps}>{(props) => <PageTreeNode {...props} />}</Tree>
-            <PageModal mode="create" open={showCreateModal} onOpenChange={setShowCreateModal} />
-=======
             <Tree ref={treeRef} {...pageTreeProps}>
                 {(props) => <PageTreeNode {...props} />}
             </Tree>
-            <CreatePageModal open={showCreateModal} onOpenChange={setShowCreateModal} />
->>>>>>> a3cbe33f
+            <PageModal mode="create" open={showCreateModal} onOpenChange={setShowCreateModal} />
         </div>
     );
 });
