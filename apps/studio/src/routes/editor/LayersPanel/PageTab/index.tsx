--- conflicted
+++ resolved
@@ -198,12 +198,6 @@
                 </Tooltip>
             </div>
 
-<<<<<<< HEAD
-            <Tree ref={treeRef} {...pageTreeProps}>
-                {(props) => <PageTreeNode {...props} />}
-            </Tree>
-            <PageModal mode="create" open={showCreateModal} onOpenChange={setShowCreateModal} />
-=======
             {filteredPages.length === 0 ? (
                 <div
                     style={{ width: dimensions.width }}
@@ -216,8 +210,7 @@
                     {(props) => <PageTreeNode {...props} />}
                 </Tree>
             )}
-            <CreatePageModal open={showCreateModal} onOpenChange={setShowCreateModal} />
->>>>>>> 7dd594b9
+            <PageModal mode="create" open={showCreateModal} onOpenChange={setShowCreateModal} />
         </div>
     );
 });
