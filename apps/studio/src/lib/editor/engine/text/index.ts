import { invokeMainChannel } from '@/lib/utils';
import { MainChannels } from '@onlook/models/constants';
import type { DomElement, ElementPosition } from '@onlook/models/element';
<<<<<<< HEAD
=======
import { toast } from '@onlook/ui/use-toast';
import type { WebviewTag } from 'electron';
>>>>>>> 3651e3aa
import jsStringEscape from 'js-string-escape';
import type { EditorEngine } from '..';
import { adaptRectToCanvas } from '../overlay/utils';
import type { IFrameView } from '../frameview';

export class TextEditingManager {
    targetDomEl: DomElement | null = null;
    originalContent: string | null = null;
    shouldNotStartEditing = false;

    constructor(private editorEngine: EditorEngine) {}

    get isEditing(): boolean {
        return this.targetDomEl !== null;
    }

<<<<<<< HEAD
    async start(el: DomElement, webview: IFrameView) {
=======
    async start(el: DomElement, webview: WebviewTag) {
        const isEditable: boolean | null = await invokeMainChannel(
            MainChannels.IS_CHILD_TEXT_EDITABLE,
            { oid: el.oid },
        );
        if (isEditable !== true) {
            toast({
                title:
                    isEditable === null
                        ? "Can't determine if text is editable"
                        : "Can't edit text because it's not plain text. Edit in code or use AI.",
                variant: 'destructive',
            });
            return;
        }

>>>>>>> 3651e3aa
        const res: { originalContent: string } | null = await webview.executeJavaScript(
            `window.api?.startEditingText('${el.domId}')`,
        );

        if (!res) {
            console.error('Failed to start editing text, no result returned');
            return;
        }
        const { originalContent } = res;
        this.targetDomEl = el;
        this.originalContent = originalContent;
        this.shouldNotStartEditing = true;
        this.editorEngine.history.startTransaction();

        const adjustedRect = adaptRectToCanvas(this.targetDomEl.rect, webview);
        const isComponent = this.targetDomEl.instanceId !== null;
        this.editorEngine.overlay.clear();

        this.editorEngine.overlay.state.addTextEditor(
            adjustedRect,
            this.originalContent,
            el.styles?.computed ?? {},
            (content) => this.edit(content),
            () => this.end(),
            isComponent,
        );
    }

    async edit(newContent: string) {
        if (!this.targetDomEl) {
            console.error('No target dom element to edit');
            return;
        }
        const webview = this.editorEngine.webviews.getWebview(this.targetDomEl.webviewId);
        if (!webview) {
            console.error('No webview found for text editing');
            return;
        }
        const domEl: DomElement | null = await webview.executeJavaScript(
            `window.api?.editText('${this.targetDomEl.domId}', '${jsStringEscape(newContent)}')`,
        );
        if (!domEl) {
            console.error('Failed to edit text. No dom element returned');
            return;
        }
        this.handleEditedText(domEl, newContent, webview);
    }

    async end() {
        if (!this.targetDomEl) {
            console.error('No target dom element to stop editing');
            return;
        }
        const webview = this.editorEngine.webviews.getWebview(this.targetDomEl.webviewId);
        if (!webview) {
            console.error('No webview found for end text editing');
            return;
        }
        const res: { newContent: string; domEl: DomElement } | null =
            await webview.executeJavaScript(
                `window.api?.stopEditingText('${this.targetDomEl.domId}')`,
            );
        if (!res) {
            console.error('Failed to stop editing text. No result returned');
            return;
        }
        const { newContent, domEl } = res;
        this.handleEditedText(domEl, newContent, webview);
        this.clean();
    }

    clean() {
        this.targetDomEl = null;
        this.editorEngine.overlay.state.removeTextEditor();
        this.editorEngine.history.commitTransaction();
        this.shouldNotStartEditing = false;
    }

    handleEditedText(domEl: DomElement, newContent: string, webview: IFrameView) {
        this.editorEngine.history.push({
            type: 'edit-text',
            targets: [
                {
                    webviewId: webview.id,
                    domId: domEl.domId,
                    oid: domEl.oid,
                },
            ],
            originalContent: this.originalContent ?? '',
            newContent,
        });
        this.editorEngine.overlay.refreshOverlay();
    }

    async editSelectedElement() {
        if (this.shouldNotStartEditing) {
            return;
        }

        const selected = this.editorEngine.elements.selected;
        if (selected.length === 0) {
            return;
        }
        const selectedEl = selected[0];
        const webviewId = selectedEl.webviewId;
        const webview = this.editorEngine.webviews.getWebview(webviewId);
        if (!webview) {
            return;
        }

        const domEl = await webview.executeJavaScript(
            `window.api?.getDomElementByDomId('${selectedEl.domId}')`,
        );
        if (!domEl) {
            return;
        }
        this.start(domEl, webview);
    }

    async editElementAtLoc(pos: ElementPosition, webview: IFrameView) {
        const el: DomElement = await webview.executeJavaScript(
            `window.api?.getElementAtLoc(${pos.x}, ${pos.y}, true)`,
        );
        if (!el) {
            console.error('Failed to get element at location');
            return;
        }
        this.start(el, webview);
    }
}<|MERGE_RESOLUTION|>--- conflicted
+++ resolved
@@ -1,15 +1,11 @@
 import { invokeMainChannel } from '@/lib/utils';
 import { MainChannels } from '@onlook/models/constants';
 import type { DomElement, ElementPosition } from '@onlook/models/element';
-<<<<<<< HEAD
-=======
 import { toast } from '@onlook/ui/use-toast';
-import type { WebviewTag } from 'electron';
->>>>>>> 3651e3aa
 import jsStringEscape from 'js-string-escape';
 import type { EditorEngine } from '..';
+import type { IFrameView } from '../frameview';
 import { adaptRectToCanvas } from '../overlay/utils';
-import type { IFrameView } from '../frameview';
 
 export class TextEditingManager {
     targetDomEl: DomElement | null = null;
@@ -22,10 +18,7 @@
         return this.targetDomEl !== null;
     }
 
-<<<<<<< HEAD
     async start(el: DomElement, webview: IFrameView) {
-=======
-    async start(el: DomElement, webview: WebviewTag) {
         const isEditable: boolean | null = await invokeMainChannel(
             MainChannels.IS_CHILD_TEXT_EDITABLE,
             { oid: el.oid },
@@ -41,7 +34,6 @@
             return;
         }
 
->>>>>>> 3651e3aa
         const res: { originalContent: string } | null = await webview.executeJavaScript(
             `window.api?.startEditingText('${el.domId}')`,
         );
