import { colors } from '@onlook/ui/tokens';

import { EditorMode } from '@/lib/models';
import { nanoid } from 'nanoid';
import type React from 'react';
import type { EditorEngine } from '..';
import { EditorAttributes } from '@onlook/models/constants';
import type {
    ActionElement,
    ActionElementLocation,
    ActionTarget,
    InsertElementAction,
<<<<<<< HEAD
} from '/common/models/actions';
import type { ElementPosition, ElementProperties } from '/common/models/element';
=======
} from '@onlook/models/actions';
import type { ElementPosition } from '@onlook/models/element';
>>>>>>> de0233ab

export class InsertManager {
    isDrawing = false;
    private drawOrigin: { overlay: ElementPosition; webview: ElementPosition } | undefined;

    constructor(private editorEngine: EditorEngine) {}

    getDefaultProperties(mode: EditorMode): ElementProperties {
        switch (mode) {
            case EditorMode.INSERT_TEXT:
                return {
                    tagName: 'p',
                    styles: {
                        fontSize: '20px',
                        lineHeight: '24px',
                        color: '#000000',
                    },
                    textContent: 'New Text',
                };
            case EditorMode.INSERT_DIV:
                return {
                    tagName: 'div',
                    styles: {
                        width: '100px',
                        height: '100px',
                        backgroundColor: colors.blue[100],
                    },
                };
            default:
                throw new Error(`No element properties defined for mode: ${mode}`);
        }
    }

    start(
        e: React.MouseEvent<HTMLDivElement>,
        getRelativeMousePositionToOverlay: (e: React.MouseEvent<HTMLDivElement>) => ElementPosition,
        getRelativeMousePositionToWebview: (e: React.MouseEvent<HTMLDivElement>) => ElementPosition,
    ) {
        this.isDrawing = true;
        const overlayPos = getRelativeMousePositionToOverlay(e);
        const webviewPos = getRelativeMousePositionToWebview(e);
        this.drawOrigin = { overlay: overlayPos, webview: webviewPos };
        this.updateInsertRect(overlayPos);
    }

    draw(
        e: React.MouseEvent<HTMLDivElement>,
        getRelativeMousePositionToOverlay: (e: React.MouseEvent<HTMLDivElement>) => ElementPosition,
    ) {
        if (!this.isDrawing || !this.drawOrigin) {
            return;
        }

        const currentPos = getRelativeMousePositionToOverlay(e);
        const newRect = this.getDrawRect(this.drawOrigin.overlay, currentPos);
        this.editorEngine.overlay.updateInsertRect(newRect);
    }

    end(
        e: React.MouseEvent<HTMLDivElement>,
        webview: Electron.WebviewTag | null,
        getRelativeMousePositionToWebview: (e: React.MouseEvent<HTMLDivElement>) => ElementPosition,
    ) {
        if (!this.isDrawing || !this.drawOrigin) {
            return null;
        }

        this.isDrawing = false;
        this.editorEngine.overlay.removeInsertRect();

        const webviewPos = getRelativeMousePositionToWebview(e);
        const newRect = this.getDrawRect(this.drawOrigin.webview, webviewPos);
        if (!webview) {
            console.error('Webview not found');
            return;
        }

        if (
            this.editorEngine.mode === EditorMode.INSERT_TEXT &&
            newRect.width < 10 &&
            newRect.height < 10
        ) {
            this.editorEngine.text.editElementAtLoc(this.drawOrigin.webview, webview);
            this.drawOrigin = undefined;
            return;
        }
        this.insertElement(webview, newRect);
        this.drawOrigin = undefined;
    }

    private updateInsertRect(pos: ElementPosition) {
        const { x, y } = pos;
        const rect = new DOMRect(x, y, 0, 0);
        this.editorEngine.overlay.updateInsertRect(rect);
    }

    private getDrawRect(drawStart: ElementPosition, currentPos: ElementPosition): DOMRect {
        const { x, y } = currentPos;
        let startX = drawStart.x;
        let startY = drawStart.y;
        let width = x - startX;
        let height = y - startY;

        if (width < 0) {
            startX = x;
            width = Math.abs(width);
        }

        if (height < 0) {
            startY = y;
            height = Math.abs(height);
        }

        return new DOMRect(startX, startY, width, height);
    }

    async insertElement(
        webview: Electron.WebviewTag,
        newRect: { x: number; y: number; width: number; height: number },
    ) {
        const insertAction = await this.createInsertAction(webview, newRect);
        if (!insertAction) {
            console.error('Failed to create insert action');
            return;
        }
        this.editorEngine.action.run(insertAction);
    }

    async createInsertAction(
        webview: Electron.WebviewTag,
        newRect: { x: number; y: number; width: number; height: number },
    ): Promise<InsertElementAction | undefined> {
        const location: ActionElementLocation | undefined = await webview.executeJavaScript(
            `window.api?.getInsertLocation(${this.drawOrigin?.webview.x}, ${this.drawOrigin?.webview.y})`,
        );
        if (!location) {
            console.error('Insert position not found');
            return;
        }
        const mode = this.editorEngine.mode;
        const uuid = nanoid();
        const selector = `[${EditorAttributes.DATA_ONLOOK_UNIQUE_ID}="${uuid}"]`;
        const width = Math.max(Math.round(newRect.width), 30);
        const height = Math.max(Math.round(newRect.height), 30);
        const styles: Record<string, string> =
            mode === EditorMode.INSERT_TEXT
                ? {
                      width: `${width}px`,
                      height: `${height}px`,
                  }
                : {
                      width: `${width}px`,
                      height: `${height}px`,
                      backgroundColor: colors.blue[100],
                  };

        const actionElement: ActionElement = {
            selector: selector,
            tagName: mode === EditorMode.INSERT_TEXT ? 'p' : 'div',
            attributes: {
                [EditorAttributes.DATA_ONLOOK_UNIQUE_ID]: uuid,
                [EditorAttributes.DATA_ONLOOK_INSERTED]: 'true',
            },
            children: [],
            textContent: '',
            styles,
            uuid,
        };

        const targets: Array<ActionTarget> = [
            {
                webviewId: webview.id,
                selector: uuid,
                uuid: uuid,
            },
        ];

        return {
            type: 'insert-element',
            targets: targets,
            location: location,
            element: actionElement,
            editText: mode === EditorMode.INSERT_TEXT,
        };
    }

    async insertDroppedElement(
        webview: Electron.WebviewTag,
        dropPosition: { x: number; y: number },
        properties: ElementProperties,
    ) {
        const location = await webview.executeJavaScript(
            `window.api?.getInsertLocation(${dropPosition.x}, ${dropPosition.y})`,
        );

        if (!location) {
            console.error('Failed to get insert location for drop');
            return;
        }

        const uuid = nanoid();
        const selector = `[${EditorAttributes.DATA_ONLOOK_UNIQUE_ID}="${uuid}"]`;

        const element: ActionElement = {
            selector,
            tagName: properties.tagName,
            styles: properties.styles,
            children: [],
            attributes: {
                [EditorAttributes.DATA_ONLOOK_UNIQUE_ID]: uuid,
                [EditorAttributes.DATA_ONLOOK_INSERTED]: 'true',
            },
            textContent: properties.textContent || '',
            uuid,
        };

        const action: InsertElementAction = {
            type: 'insert-element',
            targets: [
                {
                    webviewId: webview.id,
                    selector: element.selector,
                    uuid: element.uuid,
                },
            ],
            element,
            location,
            editText: properties.tagName === 'p',
        };

        this.editorEngine.action.run(action);
    }
}<|MERGE_RESOLUTION|>--- conflicted
+++ resolved
@@ -10,13 +10,8 @@
     ActionElementLocation,
     ActionTarget,
     InsertElementAction,
-<<<<<<< HEAD
-} from '/common/models/actions';
-import type { ElementPosition, ElementProperties } from '/common/models/element';
-=======
 } from '@onlook/models/actions';
-import type { ElementPosition } from '@onlook/models/element';
->>>>>>> de0233ab
+import type { ElementPosition, ElementProperties } from '@onlook/models/element';
 
 export class InsertManager {
     isDrawing = false;
