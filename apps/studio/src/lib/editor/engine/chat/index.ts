import { CoreMessage } from 'ai';
import { makeAutoObservable, reaction } from 'mobx';
import { nanoid } from 'nanoid';
import type { EditorEngine } from '..';
import { AssistantChatMessageImpl } from './message/assistant';
import { UserChatMessageImpl } from './message/user';
import { MOCK_CHAT_MESSAGES } from './mockData';
import { StreamResolver } from './stream';
<<<<<<< HEAD
import { MainChannels } from '/common/constants';
import { ChatMessageType } from '/common/models/chat/message';
import type {
    FileMessageContext,
    HighlightedMessageContext,
} from '/common/models/chat/message/context';
import { CodeResponseBlock, StreamResponse } from '/common/models/chat/message/response';
import type { CodeDiff } from '/common/models/code';
=======
import { MainChannels } from '@onlook/models/constants';
import { ChatMessageRole, ChatMessageType } from '@onlook/models/chat';
import type { FileMessageContext, HighlightedMessageContext } from '@onlook/models/chat';
import type { ToolCodeChange, ToolCodeChangeResult } from '@onlook/models/chat';
import type { CodeDiff } from '@onlook/models/code';
>>>>>>> de0233ab

export class ChatManager {
    isWaiting = false;
    USE_MOCK = false;
    streamResolver = new StreamResolver();
    streamingMessage: AssistantChatMessageImpl | null = null;

    messages: (UserChatMessageImpl | AssistantChatMessageImpl)[] = this.USE_MOCK
        ? MOCK_CHAT_MESSAGES
        : [
              new AssistantChatMessageImpl([
                  {
                      type: 'text',
                      text: 'Hello! How can I assist you today?',
                  },
              ]),
          ];

    constructor(private editorEngine: EditorEngine) {
        makeAutoObservable(this);
        reaction(
            () => this.streamResolver.current,
            (current) => this.resolveCurrentObject(current),
        );
    }

    resolveCurrentObject(res: Partial<StreamResponse> | null) {
        if (!res) {
            this.streamingMessage = null;
            return;
        }
        const lastUserMessage: UserChatMessageImpl | undefined = this.messages.findLast(
            (message) => message.type === ChatMessageType.USER,
        );

        if (!res.blocks) {
            return;
        }
        this.streamingMessage = new AssistantChatMessageImpl(
            res.blocks,
            lastUserMessage?.context || [],
        );
    }

    async sendMessage(content: string): Promise<void> {
        this.streamResolver.errorMessage = null;
        this.isWaiting = true;

        const userMessage = await this.addUserMessage(content);
        const messageParams = this.getCoreMessages();
        let res: StreamResponse | null = null;

        const requestId = nanoid();
        res = await window.api.invoke(MainChannels.SEND_CHAT_MESSAGES_STREAM, {
            messages: messageParams,
            requestId,
        });

        this.isWaiting = false;

        if (!res) {
            console.error('No response received');
            return;
        }

        this.handleChatResponse(res, userMessage);
    }

    getCoreMessages() {
        const messages: CoreMessage[] = this.messages
            .map((m, index) => {
                if (index === 0 && m.role === 'assistant') {
                    return;
                }
                if (index === this.messages.length - 1) {
                    return m.toCurrentMessage();
                } else {
                    return m.toPreviousMessage();
                }
            })
            .filter((m) => m !== undefined);
        return messages;
    }

    handleChatResponse(res: StreamResponse, userMessage: UserChatMessageImpl) {
        this.addAssistantMessage(res, userMessage);

        for (const block of res.blocks) {
            if (block.type === 'text') {
                continue;
            }
            if (block.type === 'code') {
                this.applyGeneratedCode(block);
            }
        }
    }

    async addUserMessage(content: string): Promise<UserChatMessageImpl> {
        const context = await this.getMessageContext();
        const newMessage = new UserChatMessageImpl(content, context);
        this.messages = [...this.messages, newMessage];
        return newMessage;
    }

    async applyGeneratedCode(change: CodeResponseBlock): Promise<void> {
        const codeDiff: CodeDiff[] = [
            {
                path: change.fileName,
                original: '',
                generated: change.value,
            },
        ];
        const res = await window.api.invoke(MainChannels.WRITE_CODE_BLOCKS, codeDiff);
        if (!res) {
            console.error('Failed to apply code change');
        }
    }

    addAssistantMessage(
        res: StreamResponse,
        userMessage: UserChatMessageImpl,
    ): AssistantChatMessageImpl {
        const newMessage = new AssistantChatMessageImpl(res.blocks, userMessage.context);
        this.messages = [...this.messages, newMessage];
        return newMessage;
    }

    async getMessageContext() {
        const selected = this.editorEngine.elements.selected;
        if (selected.length === 0) {
            return [];
        }

        const fileNames = new Set<string>();

        const highlightedContext: HighlightedMessageContext[] = [];
        for (const node of selected) {
            const templateNode = this.editorEngine.ast.getAnyTemplateNode(node.selector);
            if (!templateNode) {
                continue;
            }
            const codeBlock = await this.editorEngine.code.getCodeBlock(templateNode);
            if (!codeBlock) {
                continue;
            }
            highlightedContext.push({
                type: 'selected',
                name: templateNode.component || node.tagName,
                value: codeBlock,
                templateNode: templateNode,
            });
            fileNames.add(templateNode.path);
        }

        const fileContext: FileMessageContext[] = [];
        for (const fileName of fileNames) {
            const fileContent = await this.editorEngine.code.getFileContent(fileName);
            if (!fileContent) {
                continue;
            }
            fileContext.push({
                type: 'file',
                name: fileName,
                value: fileContent,
            });
        }
        return [...fileContext, ...highlightedContext];
    }
}<|MERGE_RESOLUTION|>--- conflicted
+++ resolved
@@ -1,3 +1,12 @@
+import type {
+    CodeResponseBlock,
+    FileMessageContext,
+    HighlightedMessageContext,
+    StreamResponse,
+} from '@onlook/models/chat';
+import { ChatMessageType } from '@onlook/models/chat';
+import type { CodeDiff } from '@onlook/models/code';
+import { MainChannels } from '@onlook/models/constants';
 import { CoreMessage } from 'ai';
 import { makeAutoObservable, reaction } from 'mobx';
 import { nanoid } from 'nanoid';
@@ -6,22 +15,6 @@
 import { UserChatMessageImpl } from './message/user';
 import { MOCK_CHAT_MESSAGES } from './mockData';
 import { StreamResolver } from './stream';
-<<<<<<< HEAD
-import { MainChannels } from '/common/constants';
-import { ChatMessageType } from '/common/models/chat/message';
-import type {
-    FileMessageContext,
-    HighlightedMessageContext,
-} from '/common/models/chat/message/context';
-import { CodeResponseBlock, StreamResponse } from '/common/models/chat/message/response';
-import type { CodeDiff } from '/common/models/code';
-=======
-import { MainChannels } from '@onlook/models/constants';
-import { ChatMessageRole, ChatMessageType } from '@onlook/models/chat';
-import type { FileMessageContext, HighlightedMessageContext } from '@onlook/models/chat';
-import type { ToolCodeChange, ToolCodeChangeResult } from '@onlook/models/chat';
-import type { CodeDiff } from '@onlook/models/code';
->>>>>>> de0233ab
 
 export class ChatManager {
     isWaiting = false;
