import { makeAutoObservable } from 'mobx';
<<<<<<< HEAD
import { MainChannels } from '/common/constants';
import { StreamResponse } from '/common/models/chat/message/response';
=======
import { MainChannels } from '@onlook/models/constants';
>>>>>>> de0233ab

export class StreamResolver {
    current: Partial<StreamResponse> | null = null;
    requestId: string | null = null;
    errorMessage: string | null = null;

    constructor() {
        makeAutoObservable(this);
        this.listen();
    }

    clear() {
        this.current = null;
        this.requestId = null;
        this.errorMessage = null;
    }

    listen() {
        window.api.on(MainChannels.CHAT_STREAM_PARTIAL, (args) => {
            const { requestId, object } = args as {
                requestId: string;
                object: Partial<StreamResponse>;
            };
            console.log('Partial', object);
            this.current = object;
        });

        window.api.on(MainChannels.CHAT_STREAM_FINAL_MESSAGE, (args) => {
            const { requestId, object } = args as {
                requestId: string;
                object: StreamResponse;
            };
            this.requestId = null;
            this.current = null;
        });

        window.api.on(MainChannels.CHAT_STREAM_ERROR, (args) => {
            const { requestId, message } = args as {
                requestId: string;
                message: string;
            };

            this.errorMessage = message;
            this.requestId = null;
            this.current = null;
        });
    }
}<|MERGE_RESOLUTION|>--- conflicted
+++ resolved
@@ -1,10 +1,6 @@
+import { StreamResponse } from '@onlook/models/chat';
+import { MainChannels } from '@onlook/models/constants';
 import { makeAutoObservable } from 'mobx';
-<<<<<<< HEAD
-import { MainChannels } from '/common/constants';
-import { StreamResponse } from '/common/models/chat/message/response';
-=======
-import { MainChannels } from '@onlook/models/constants';
->>>>>>> de0233ab
 
 export class StreamResolver {
     current: Partial<StreamResponse> | null = null;
