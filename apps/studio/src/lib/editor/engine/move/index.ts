--- conflicted
+++ resolved
@@ -17,14 +17,10 @@
         return !!this.dragOrigin;
     }
 
-<<<<<<< HEAD
     async start(el: DomElement, position: ElementPosition, webview: IFrameView) {
-=======
-    async start(el: DomElement, position: ElementPosition, webview: Electron.WebviewTag) {
         if (this.editorEngine.chat.isWaiting) {
             return;
         }
->>>>>>> 3651e3aa
         if (!this.editorEngine.elements.selected.some((selected) => selected.domId === el.domId)) {
             console.warn('Element not selected, cannot start drag');
             return;
