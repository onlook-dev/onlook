"use client";

import { Frames } from './_components/canvas/frames';
import { RightPanel } from './_components/right-panel';
// import { HotkeysModal } from './HotkeysModal';
// import { LayersPanel } from './LayersPanel';
// import { Toolbar } from './Toolbar';

<<<<<<< HEAD
import { useState } from "react";
import { EditorBar } from "./_components/editor-bar";
import { StagingToggle } from "./_components/editor-bar/staging-toggle";
import { EditorTopBar } from "./_components/top-bar";

type ElementType = "div" | "text" | "image";

export default function Page({ params }: { params: { id: string } }) {
    const id = params.id;
    const [selectedElement, setSelectedElement] = useState<ElementType>("div");

=======
import { Canvas } from "./_components/canvas";
import { TopBar } from "./_components/top-bar";

export default async function Page({ }: { params: { id: string } }) {
>>>>>>> 4b95cc4c
    return (
        <div className="relative h-screen w-screen flex flex-row select-none">
            <Canvas>
                <Frames />
            </Canvas>

            <div className="absolute top-10 left-0 animate-layer-panel-in h-[calc(100%-2.60rem)]">
                {/* <LeftPanel /> */}
            </div>

            <div className="absolute top-10 right-0 animate-edit-panel-in h-[calc(100%-2.60rem)]">
                <RightPanel />
            </div>

            <div className="absolute bottom-4 left-1/2 transform -translate-x-1/2 animate-toolbar-up ">
                {/* <Toolbar /> */}
            </div>

<<<<<<< HEAD
            <div className="absolute top-0 w-full z-20">
                <EditorTopBar />
=======
            <div className="absolute top-0 w-full">
                <TopBar />
>>>>>>> 4b95cc4c
            </div>

            <div className="absolute top-10 w-full z-10">
                <EditorBar selectedElement={selectedElement} />
            </div>

            <div className="absolute top-10 w-full z-1">
                <StagingToggle selectedElement={selectedElement} onElementSelect={setSelectedElement} />
            </div>
            {/* <HotkeysModal /> */}
        </div>
    );
}<|MERGE_RESOLUTION|>--- conflicted
+++ resolved
@@ -1,16 +1,15 @@
 "use client";
 
 import { Frames } from './_components/canvas/frames';
-import { RightPanel } from './_components/right-panel';
 // import { HotkeysModal } from './HotkeysModal';
 // import { LayersPanel } from './LayersPanel';
 // import { Toolbar } from './Toolbar';
 
-<<<<<<< HEAD
 import { useState } from "react";
+import { Canvas } from "./_components/canvas";
 import { EditorBar } from "./_components/editor-bar";
 import { StagingToggle } from "./_components/editor-bar/staging-toggle";
-import { EditorTopBar } from "./_components/top-bar";
+import { TopBar } from "./_components/top-bar";
 
 type ElementType = "div" | "text" | "image";
 
@@ -18,37 +17,26 @@
     const id = params.id;
     const [selectedElement, setSelectedElement] = useState<ElementType>("div");
 
-=======
-import { Canvas } from "./_components/canvas";
-import { TopBar } from "./_components/top-bar";
-
-export default async function Page({ }: { params: { id: string } }) {
->>>>>>> 4b95cc4c
     return (
         <div className="relative h-screen w-screen flex flex-row select-none">
             <Canvas>
                 <Frames />
             </Canvas>
 
-            <div className="absolute top-10 left-0 animate-layer-panel-in h-[calc(100%-2.60rem)]">
-                {/* <LeftPanel /> */}
+            {/* <div className="absolute top-10 left-0 animate-layer-panel-in h-[calc(100%-2.60rem)]">
+                <LeftPanel />
             </div>
 
             <div className="absolute top-10 right-0 animate-edit-panel-in h-[calc(100%-2.60rem)]">
                 <RightPanel />
-            </div>
+            </div> */}
 
             <div className="absolute bottom-4 left-1/2 transform -translate-x-1/2 animate-toolbar-up ">
                 {/* <Toolbar /> */}
             </div>
 
-<<<<<<< HEAD
             <div className="absolute top-0 w-full z-20">
-                <EditorTopBar />
-=======
-            <div className="absolute top-0 w-full">
                 <TopBar />
->>>>>>> 4b95cc4c
             </div>
 
             <div className="absolute top-10 w-full z-10">
