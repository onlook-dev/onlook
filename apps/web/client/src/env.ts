--- conflicted
+++ resolved
@@ -47,17 +47,15 @@
         // Exa
         EXA_API_KEY: z.string().optional(),
 
-<<<<<<< HEAD
         // E2B
         E2B_DEFAULT_TEMPLATE_ID: z.string().optional(),
-        SUPAROUTA_API_KEY: z.string().optional(),
-        SUPAROUTA_HOST_URL: z.string().optional(),
-=======
+        CODEROUTER_API_KEY: z.string().optional(),
+        CODEROUTER_HOST_URL: z.string().optional(),
+
         // Langfuse
         LANGFUSE_SECRET_KEY: z.string().optional(),
         LANGFUSE_PUBLIC_KEY: z.string().optional(),
         LANGFUSE_BASEURL: z.string().url().optional(),
->>>>>>> f51aa24e
     },
     /**
      * Specify your client-side environment variables schema here. This way you can ensure the app
@@ -132,17 +130,15 @@
         // Exa
         EXA_API_KEY: process.env.EXA_API_KEY,
 
-<<<<<<< HEAD
         // E2B
         E2B_DEFAULT_TEMPLATE_ID: process.env.E2B_DEFAULT_TEMPLATE_ID,
-        SUPAROUTA_API_KEY: process.env.SUPAROUTA_API_KEY,
-        SUPAROUTA_HOST_URL: process.env.SUPAROUTA_HOST_URL,
-=======
+        CODEROUTER_API_KEY: process.env.CODEROUTER_API_KEY,
+        CODEROUTER_HOST_URL: process.env.CODEROUTER_HOST_URL,
+
         // Langfuse
         LANGFUSE_SECRET_KEY: process.env.LANGFUSE_SECRET_KEY,
         LANGFUSE_PUBLIC_KEY: process.env.LANGFUSE_PUBLIC_KEY,
         LANGFUSE_BASEURL: process.env.LANGFUSE_BASEURL,
->>>>>>> f51aa24e
     },
     /**
      * Run `build` or `dev` with `SKIP_ENV_VALIDATION` to skip env validation. This is especially
