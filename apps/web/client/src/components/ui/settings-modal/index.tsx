--- conflicted
+++ resolved
@@ -8,8 +8,8 @@
 import { observer } from 'mobx-react-lite';
 import { useEffect, useState } from 'react';
 import { ComingSoonTab, SettingsTabValue, type SettingTab } from './helpers';
+import { PreferencesTab } from './preferences-tab';
 import { ProjectSettingsTabs } from './with-project';
-import { PreferencesTab } from './preferences-tab';
 
 export const SettingsModal = observer(({ showProjectTabs = false }: { showProjectTabs: boolean }) => {
     const editorEngine = useEditorEngine();
@@ -18,13 +18,8 @@
     const globalTabs: SettingTab[] = [
         {
             label: SettingsTabValue.PREFERENCES,
-<<<<<<< HEAD
             icon: <Icons.Person className="mr-2 h-4 w-4" />,
             component: <PreferencesTab />,
-=======
-            icon: <Icons.Person className="mr-1 h-4 w-4" />,
-            component: <ComingSoonTab />,
->>>>>>> e926f52e
         },
         {
             label: SettingsTabValue.ADVANCED,
