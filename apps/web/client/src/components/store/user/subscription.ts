<<<<<<< HEAD
import { api } from '@/trpc/client';
import { SubscriptionPlans } from '@onlook/models';
=======
import type { UsageCheckResult } from '@onlook/models';
import { PlanKey } from '@onlook/stripe';
>>>>>>> 63b8675a
import { makeAutoObservable, reaction } from 'mobx';
import type { UserManager } from './manager';

export class SubscriptionManager {
<<<<<<< HEAD
    plan: SubscriptionPlans = SubscriptionPlans.FREE;
=======
    plan: PlanKey = PlanKey.FREE;
    usage: UsageCheckResult = {
        exceeded: false,
        reason: 'none',
        daily_requests_count: 5,
        daily_requests_limit: 10,
        monthly_requests_count: 10,
        monthly_requests_limit: 50,
    };
>>>>>>> 63b8675a

    constructor(private userManager: UserManager) {
        makeAutoObservable(this);
        reaction(
            () => this.userManager.user,
            (user) => {
                if (user) {
                    this.getUserPlan();
                }
            }
        );
    }

<<<<<<< HEAD
    private restoreCachedPlan() {
        if (typeof window === 'undefined' || typeof localStorage === 'undefined') {
            console.error('window or localStorage is undefined');
            return;
        }
        const cachedPlan = window.localStorage?.getItem('currentPlan');
        this.plan = (cachedPlan as SubscriptionPlans) || SubscriptionPlans.FREE;
    }

    async updatePlan(plan: SubscriptionPlans) {
=======
    async updatePlan(plan: PlanKey) {
>>>>>>> 63b8675a
        if (typeof window === 'undefined' || typeof localStorage === 'undefined') {
            console.error('window or localStorage is undefined');
            return;
        }
        this.plan = plan;
        window.localStorage.setItem('currentPlan', plan);
        // await invokeMainChannel(MainChannels.UPDATE_USER_METADATA, { plan });
    }

<<<<<<< HEAD
    async getUserPlan(): Promise<SubscriptionPlans> {
        const plan = await api.subscription.userPlan.query();
        if (!plan) {
            return SubscriptionPlans.FREE;
        }
        this.updatePlan(plan.plan.type);
        return plan.plan.type;
=======
    async getPlanFromServer(): Promise<PlanKey> {
        this.plan = PlanKey.FREE;
        return this.plan;
>>>>>>> 63b8675a
    }
}<|MERGE_RESOLUTION|>--- conflicted
+++ resolved
@@ -1,27 +1,27 @@
-<<<<<<< HEAD
 import { api } from '@/trpc/client';
-import { SubscriptionPlans } from '@onlook/models';
-=======
-import type { UsageCheckResult } from '@onlook/models';
-import { PlanKey } from '@onlook/stripe';
->>>>>>> 63b8675a
+import type { Subscription, Usage } from '@onlook/models';
 import { makeAutoObservable, reaction } from 'mobx';
 import type { UserManager } from './manager';
 
+interface UsageMetrics {
+    daily: Usage;
+    monthly: Usage;
+}
+
 export class SubscriptionManager {
-<<<<<<< HEAD
-    plan: SubscriptionPlans = SubscriptionPlans.FREE;
-=======
-    plan: PlanKey = PlanKey.FREE;
-    usage: UsageCheckResult = {
-        exceeded: false,
-        reason: 'none',
-        daily_requests_count: 5,
-        daily_requests_limit: 10,
-        monthly_requests_count: 10,
-        monthly_requests_limit: 50,
-    };
->>>>>>> 63b8675a
+    subscription: Subscription | null = null;
+    usage: UsageMetrics = {
+        daily: {
+            period: 'day',
+            usageCount: 0,
+            limitCount: 0,
+        },
+        monthly: {
+            period: 'month',
+            usageCount: 0,
+            limitCount: 0,
+        },
+    }
 
     constructor(private userManager: UserManager) {
         makeAutoObservable(this);
@@ -29,47 +29,27 @@
             () => this.userManager.user,
             (user) => {
                 if (user) {
-                    this.getUserPlan();
+                    this.getSubscriptionFromRemote();
                 }
             }
         );
     }
 
-<<<<<<< HEAD
-    private restoreCachedPlan() {
-        if (typeof window === 'undefined' || typeof localStorage === 'undefined') {
-            console.error('window or localStorage is undefined');
-            return;
+    async getSubscriptionFromRemote(): Promise<Subscription | null> {
+        const subscription = await api.subscription.get.query();
+        if (!subscription) {
+            return null;
         }
-        const cachedPlan = window.localStorage?.getItem('currentPlan');
-        this.plan = (cachedPlan as SubscriptionPlans) || SubscriptionPlans.FREE;
+        this.subscription = subscription;
+        return subscription;
     }
 
-    async updatePlan(plan: SubscriptionPlans) {
-=======
-    async updatePlan(plan: PlanKey) {
->>>>>>> 63b8675a
-        if (typeof window === 'undefined' || typeof localStorage === 'undefined') {
-            console.error('window or localStorage is undefined');
-            return;
+    async getUsageFromRemote(): Promise<UsageMetrics | null> {
+        const usage = await api.subscription.getUsage.query();
+        if (!usage) {
+            return null;
         }
-        this.plan = plan;
-        window.localStorage.setItem('currentPlan', plan);
-        // await invokeMainChannel(MainChannels.UPDATE_USER_METADATA, { plan });
-    }
-
-<<<<<<< HEAD
-    async getUserPlan(): Promise<SubscriptionPlans> {
-        const plan = await api.subscription.userPlan.query();
-        if (!plan) {
-            return SubscriptionPlans.FREE;
-        }
-        this.updatePlan(plan.plan.type);
-        return plan.plan.type;
-=======
-    async getPlanFromServer(): Promise<PlanKey> {
-        this.plan = PlanKey.FREE;
-        return this.plan;
->>>>>>> 63b8675a
+        this.usage = usage;
+        return usage;
     }
 }