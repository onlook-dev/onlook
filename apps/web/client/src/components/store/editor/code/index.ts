--- conflicted
+++ resolved
@@ -1,9 +1,5 @@
 import type { EditorEngine } from '@/components/store/editor/engine';
-import {
-    type Action,
-    type CodeDiffRequest,
-    type FileToRequests
-} from '@onlook/models';
+import { type Action, type CodeDiffRequest, type FileToRequests } from '@onlook/models';
 import { toast } from '@onlook/ui/sonner';
 import { assertNever } from '@onlook/utility';
 import { makeAutoObservable } from 'mobx';
@@ -43,14 +39,10 @@
             toast.error('Error writing requests', {
                 description: error instanceof Error ? error.message : 'Unknown error',
             });
-<<<<<<< HEAD
-            this.editorEngine.error.addCodeApplicationError(
+            this.editorEngine.branches.activeError.addCodeApplicationError(
                 error instanceof Error ? error.message : 'Unknown error',
                 action,
             );
-=======
-            this.editorEngine.branches.activeError.addCodeApplicationError(error instanceof Error ? error.message : 'Unknown error', action);
->>>>>>> 7d19df1b
         }
     }
 
