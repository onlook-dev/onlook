import type { IFrameView } from '@/app/project/[id]/_components/canvas/frame/view';
import { api } from '@/trpc/client';
import { toDbFrame, toDbPartialFrame } from '@onlook/db';
import { type Frame } from '@onlook/models';
import { calculateNonOverlappingPosition } from '@onlook/utility';
import { debounce } from 'lodash';
import { makeAutoObservable } from 'mobx';
import { v4 as uuid } from 'uuid';
import type { EditorEngine } from '../engine';
import { roundDimensions } from './dimension';
import { FrameNavigationManager } from './navigation';

export interface FrameData {
    frame: Frame;
    view: IFrameView | null;
    selected: boolean;
}

export class FramesManager {
    private _frameIdToData = new Map<string, FrameData>();
    private _navigation = new FrameNavigationManager();
    private _disposers: Array<() => void> = [];

    constructor(private editorEngine: EditorEngine) {
        makeAutoObservable(this);
    }

    private updateFrameSelection(id: string, selected: boolean): void {
        const data = this._frameIdToData.get(id);
        if (data) {
            data.selected = selected;
            this._frameIdToData.set(id, data);
        }
    }

    applyFrames(frames: Frame[]) {
<<<<<<< HEAD
        for (let i = 0; i < frames.length; i++) {
            const frame = frames[i];
            this._frameIdToData.set(frame.id, { frame, view: null, selected: i === 0 });
        }
=======
        frames.forEach((frame, index) => {
            this._frameIdToData.set(frame.id, {
                frame,
                view: null,
                // Select the first frame
                selected: index === 0
            });
        });
>>>>>>> e55350f4
    }

    get selected(): FrameData[] {
        return Array.from(this._frameIdToData.values()).filter((w) => w.selected);
    }

    get navigation(): FrameNavigationManager {
        return this._navigation;
    }

    getAll(): FrameData[] {
        return Array.from(this._frameIdToData.values());
    }

    getByBranchId(branchId: string): FrameData[] {
        return Array.from(this._frameIdToData.values()).filter((w) => w.frame.branchId === branchId);
    }

    get(id: string): FrameData | null {
        return this._frameIdToData.get(id) ?? null;
    }

    registerView(frame: Frame, view: IFrameView) {
        const isSelected = this.isSelected(frame.id);
        this._frameIdToData.set(frame.id, { frame, view, selected: isSelected });
        const framePathname = new URL(view.src).pathname;
        this._navigation.registerFrame(frame.id, framePathname);
    }

    deregister(frame: Frame) {
        this._frameIdToData.delete(frame.id);
    }

    deregisterAll() {
        this._frameIdToData.clear();
    }

    isSelected(id: string) {
        return this._frameIdToData.get(id)?.selected ?? false;
    }

    select(frames: Frame[], multiselect = false) {
        if (!multiselect) {
            this.deselectAll();
            for (const frame of frames) {
                this.updateFrameSelection(frame.id, true);
            }
        } else {
            for (const frame of frames) {
                this.updateFrameSelection(frame.id, !this.isSelected(frame.id));
            }
        }
        this.notify();
    }

    deselect(frame: Frame) {
        this.updateFrameSelection(frame.id, false);
        this.notify();
    }

    deselectAll() {
        for (const [id] of this._frameIdToData) {
            this.updateFrameSelection(id, false);
        }
        this.notify();
    }

    private notify() {
        this._frameIdToData = new Map(this._frameIdToData);
    }

    clear() {
        this.deregisterAll();
        this._disposers.forEach((dispose) => dispose());
        this._disposers = [];
        this._navigation.clearAllHistory();
    }

    disposeFrame(frameId: string) {
        this._frameIdToData.delete(frameId);
        this.editorEngine?.ast?.mappings?.remove(frameId);
        this._navigation.removeFrame(frameId);
    }

    reloadAllViews() {
        for (const frameData of this.getAll()) {
            frameData.view?.reload();
        }
    }

    reloadView(id: string) {
        const frameData = this.get(id);
        if (!frameData?.view) {
            console.error('Frame view not found for reload', id);
            return;
        }
        frameData.view.reload();
    }

    // Navigation history methods
    async goBack(frameId: string): Promise<void> {
        const previousPath = this._navigation.goBack(frameId);
        if (previousPath) {
            await this.navigateToPath(frameId, previousPath, false);
        }
    }

    async goForward(frameId: string): Promise<void> {
        const nextPath = this._navigation.goForward(frameId);
        if (nextPath) {
            await this.navigateToPath(frameId, nextPath, false);
        }
    }

    async navigateToPath(frameId: string, path: string, addToHistory = true): Promise<void> {
        const frameData = this.get(frameId);
        if (!frameData?.view) {
            console.warn('No frame view available for navigation');
            return;
        }

        try {
            const currentUrl = frameData.view.src;
            const baseUrl = currentUrl ? new URL(currentUrl).origin : null;

            if (!baseUrl) {
                console.warn('No base URL found');
                return;
            }

            await this.updateAndSaveToStorage(frameId, { url: `${baseUrl}${path}` });

            this.editorEngine.pages.setActivePath(frameId, path);

            this.editorEngine.posthog.capture('page_navigate', {
                path,
            });

            // Add to navigation history
            if (addToHistory) {
                this._navigation.addToHistory(frameId, path);
            }
        } catch (error) {
            console.error('Navigation failed:', error);
        }
    }

    async delete(id: string) {
        const frameData = this.get(id);
        if (!frameData?.view) {
            console.error('Frame not found for delete', id);
            return;
        }

        const success = await api.frame.delete.mutate({
            frameId: frameData.frame.id,
        });

        if (success) {
            this.disposeFrame(frameData.frame.id);
        } else {
            console.error('Failed to delete frame');
        }
    }

    async create(frame: Frame) {
        const success = await api.frame.create.mutate(
            toDbFrame(roundDimensions(frame)),
        );

        if (success) {
            this._frameIdToData.set(frame.id, { frame, view: null, selected: false });
        } else {
            console.error('Failed to create frame');
        }
    }

    async duplicate(id: string) {
        const frameData = this.get(id);
        if (!frameData?.view) {
            console.error('Frame view not found for duplicate', id);
            return;
        }

        const frame = frameData.frame;
        const allFrames = this.getAll().map(frameData => frameData.frame);

        const proposedFrame: Frame = {
            ...frame,
            id: uuid(),
            position: {
                x: frame.position.x + frame.dimension.width + 100,
                y: frame.position.y,
            },
        };

        const newPosition = calculateNonOverlappingPosition(proposedFrame, allFrames);
        const newFrame: Frame = {
            ...proposedFrame,
            position: newPosition,
        };

        await this.create(newFrame);
    }

    async updateAndSaveToStorage(frameId: string, frame: Partial<Frame>) {
        const existingFrame = this.get(frameId);
        if (existingFrame) {
            const newFrame = { ...existingFrame.frame, ...frame };
            this._frameIdToData.set(frameId, {
                ...existingFrame,
                frame: newFrame,
                selected: existingFrame.selected,
            });
        }
        await this.saveToStorage(frameId, frame);
    }

    saveToStorage = debounce(this.undebouncedSaveToStorage.bind(this), 1000);

    async undebouncedSaveToStorage(frameId: string, frame: Partial<Frame>) {
        try {
            const frameToUpdate = toDbPartialFrame(frame);
            const success = await api.frame.update.mutate({
                ...frameToUpdate,
                id: frameId,
            });

            if (!success) {
                console.error('Failed to update frame');
            }
        } catch (error) {
            console.error('Failed to update frame', error);
        }
    }

    canDelete() {
        const selectedFrames = this.selected;

        if (selectedFrames.length > 0) {
            // Check if any selected frame is the last frame in its branch
            for (const selectedFrame of selectedFrames) {
                const branchId = selectedFrame.frame.branchId;
                const framesInBranch = this.getAll().filter(frameData => frameData.frame.branchId === branchId);
                if (framesInBranch.length <= 1) {
                    return false; // Cannot delete if this is the last frame in the branch
                }
            }
            return true;
        }

        // Fallback to checking total frames if none are selected
        return this.getAll().length > 1;
    }

    canDuplicate() {
        return this.selected.length > 0;
    }

    calculateNonOverlappingPosition(proposedFrame: Frame): { x: number; y: number } {
        const allFrames = this.getAll().map(frameData => frameData.frame);
        return calculateNonOverlappingPosition(proposedFrame, allFrames);
    }

    async duplicateSelected() {
        for (const frame of this.selected) {
            await this.duplicate(frame.frame.id);
        }
    }

    async deleteSelected() {
        if (!this.canDelete()) {
            console.error('Cannot delete the last frame');
            return;
        }

        for (const frame of this.selected) {
            await this.delete(frame.frame.id);
        }
    }
}<|MERGE_RESOLUTION|>--- conflicted
+++ resolved
@@ -34,12 +34,6 @@
     }
 
     applyFrames(frames: Frame[]) {
-<<<<<<< HEAD
-        for (let i = 0; i < frames.length; i++) {
-            const frame = frames[i];
-            this._frameIdToData.set(frame.id, { frame, view: null, selected: i === 0 });
-        }
-=======
         frames.forEach((frame, index) => {
             this._frameIdToData.set(frame.id, {
                 frame,
@@ -48,7 +42,6 @@
                 selected: index === 0
             });
         });
->>>>>>> e55350f4
     }
 
     get selected(): FrameData[] {
