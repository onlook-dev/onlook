import { makeAutoObservable } from 'mobx';
import { ActionManager } from './action';
import { AstManager } from './ast';
import { CanvasManager } from './canvas';
import { ChatManager } from './chat';
import { CodeManager } from './code';
import { CopyManager } from './copy';
import { ElementsManager } from './element';
import { ErrorManager } from './error';
import { FontManager } from './font';
import { FrameViewEventHandlerManager } from './frame-view-events';
import { FramesManager } from './frames';
import { GroupManager } from './group';
<<<<<<< HEAD
import { HostingManager } from './hosting';
import { HistoryManager } from './history';
import { IDEManager } from './dev';
=======
import { HistoryManager } from './history';
>>>>>>> b12d43e0
import { ImageManager } from './image';
import { InsertManager } from './insert';
import { MoveManager } from './move';
import { OverlayManager } from './overlay';
import { PagesManager } from './pages';
import { SandboxManager } from './sandbox';
import { StateManager } from './state';
import { StyleManager } from './style';
import { TextEditingManager } from './text';
import { ThemeManager } from './theme';
import { VersionsManager } from './version';

export class EditorEngine {
    readonly projectId: string;
    readonly error: ErrorManager = new ErrorManager();
    readonly state: StateManager = new StateManager();
    readonly canvas: CanvasManager = new CanvasManager();
    readonly text: TextEditingManager = new TextEditingManager(this);
    readonly sandbox: SandboxManager = new SandboxManager(this);
    readonly history: HistoryManager = new HistoryManager(this);
    readonly elements: ElementsManager = new ElementsManager(this);
    readonly overlay: OverlayManager = new OverlayManager(this);
    readonly insert: InsertManager = new InsertManager(this);
    readonly move: MoveManager = new MoveManager(this);
    readonly copy: CopyManager = new CopyManager(this);
    readonly group: GroupManager = new GroupManager(this);
    readonly ast: AstManager = new AstManager(this);
    readonly action: ActionManager = new ActionManager(this);
    readonly style: StyleManager = new StyleManager(this);
    readonly code: CodeManager = new CodeManager(this);
    readonly ide: IDEManager = new IDEManager(this);
    readonly versions: VersionsManager = new VersionsManager(this);
    readonly chat: ChatManager = new ChatManager(this);
    readonly image: ImageManager = new ImageManager(this);
    readonly theme: ThemeManager = new ThemeManager(this);
    readonly font: FontManager = new FontManager(this);
    readonly pages: PagesManager = new PagesManager(this);
    readonly frames: FramesManager = new FramesManager(this);
    readonly frameViewEventHandler: FrameViewEventHandlerManager = new FrameViewEventHandlerManager(this);

    constructor(projectId: string) {
        this.projectId = projectId;
        makeAutoObservable(this);
    }

    clear() {
        this.elements.clear();
        this.frames.clear();
        this.history.clear();
        this.action.clear();
        this.overlay.clear();
        this.ast.clear();
        this.text.clean();
        this.insert.clear();
        this.move.clear();
        this.style.clear();
        this.copy.clear();
        this.group.clear();
        this.canvas.clear();
        this.image.clear();
        this.theme.clear();
        this.font.clear();
        this.pages.clear();
        this.chat.clear();
        this.code.clear();
        this.ide.clear();
        this.error.clear();
        this.sandbox.clear();
        this.frameViewEventHandler.clear();
    }

    clearUI() {
        this.overlay.clear();
        this.elements.clear();
        this.frames.deselectAll();
    }

    async refreshLayers() {
        for (const frame of this.frames.getAll()) {
            await frame.view.processDom();
        }
    }
}<|MERGE_RESOLUTION|>--- conflicted
+++ resolved
@@ -5,19 +5,14 @@
 import { ChatManager } from './chat';
 import { CodeManager } from './code';
 import { CopyManager } from './copy';
+import { IDEManager } from './dev';
 import { ElementsManager } from './element';
 import { ErrorManager } from './error';
 import { FontManager } from './font';
 import { FrameViewEventHandlerManager } from './frame-view-events';
 import { FramesManager } from './frames';
 import { GroupManager } from './group';
-<<<<<<< HEAD
-import { HostingManager } from './hosting';
 import { HistoryManager } from './history';
-import { IDEManager } from './dev';
-=======
-import { HistoryManager } from './history';
->>>>>>> b12d43e0
 import { ImageManager } from './image';
 import { InsertManager } from './insert';
 import { MoveManager } from './move';
