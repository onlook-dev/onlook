--- conflicted
+++ resolved
@@ -1,11 +1,7 @@
+import { api } from '@/trpc/client';
+import { COMPRESSION_IMAGE_PRESETS, DefaultSettings } from '@onlook/constants';
 import type { ActionTarget, ImageContentData, InsertImageAction } from '@onlook/models/actions';
-import { makeAutoObservable, reaction } from 'mobx';
-import type { EditorEngine } from '../engine';
-<<<<<<< HEAD
-import { api } from '@/trpc/client';
-import { DefaultSettings } from '@onlook/constants';
-=======
-import { COMPRESSION_IMAGE_PRESETS, DefaultSettings } from '@onlook/constants';
+import { LeftPanelTabValue } from '@onlook/models/editor';
 import {
     convertToBase64,
     getBaseName,
@@ -13,10 +9,9 @@
     getMimeType,
     isImageFile,
 } from '@onlook/utility/src/file';
-import { api } from '@/trpc/client';
-import { LeftPanelTabValue } from '@onlook/models/editor';
-
->>>>>>> e926f52e
+import { makeAutoObservable, reaction } from 'mobx';
+import type { EditorEngine } from '../engine';
+
 export class ImageManager {
     private images: ImageContentData[] = [];
     private _isScanning = false;
@@ -36,19 +31,6 @@
 
     async upload(file: File): Promise<void> {
         try {
-<<<<<<< HEAD
-            console.log('uploading image', file);
-            
-            const buffer = await file.arrayBuffer();
-            const path = `${DefaultSettings.IMAGE_FOLDER}/${file.name}`;
-
-            const response = await this.editorEngine.sandbox.writeBinaryFile(
-                path,
-                new Uint8Array(buffer),
-            );
-
-            console.log('response', response);
-=======
             const path = `${DefaultSettings.IMAGE_FOLDER}/${file.name}`;
             // Convert file to base64 for tRPC transmission
             const arrayBuffer = await file.arrayBuffer();
@@ -80,7 +62,6 @@
 
             await this.editorEngine.sandbox.writeBinaryFile(path, finalBuffer);
             this.scanImages();
->>>>>>> e926f52e
         } catch (error) {
             console.error('Error uploading image:', error);
             throw error;
@@ -200,7 +181,7 @@
             if (imageFiles.length === 0) {
                 return;
             }
-            
+
             const imagePromises = imageFiles.map(async (filePath: string) => {
                 try {
                     // Read the binary file
@@ -230,15 +211,15 @@
             });
 
             const results = await Promise.all(imagePromises);
-            
+
             this.images = results.filter((result): result is ImageContentData => result !== null)
-            
+
         } catch (error) {
             console.error('Error scanning images:', error);
             this.images = [];
         } finally {
             this._isScanning = false;
-        } 
+        }
     }
 
     clear() {
