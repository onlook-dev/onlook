--- conflicted
+++ resolved
@@ -1,11 +1,6 @@
 'use client';
 
 import type { Provider, ProviderTask, ProviderTerminal } from '@onlook/code-provider';
-<<<<<<< HEAD
-// import { FitAddon } from '@xterm/addon-fit';
-import { Terminal as XTerm } from '@xterm/xterm';
-=======
->>>>>>> f51aa24e
 import { v4 as uuidv4 } from 'uuid';
 import type { ErrorManager } from '../error';
 // Dynamic imports to avoid SSR issues
@@ -24,13 +19,8 @@
     terminal: ProviderTerminal | null;
     // Task is readonly
     task: ProviderTask | null;
-<<<<<<< HEAD
-    xterm: XTerm;
-    // fitAddon: FitAddon;
-=======
     xterm: any;
     fitAddon: any;
->>>>>>> f51aa24e
 }
 
 export interface TaskSession extends CLISession {
@@ -47,13 +37,8 @@
     id: string;
     terminal: ProviderTerminal | null;
     task: ProviderTask | null;
-<<<<<<< HEAD
-    xterm: XTerm;
-    // fitAddon: FitAddon;
-=======
     xterm: any;
     fitAddon: any;
->>>>>>> f51aa24e
 
     constructor(
         public readonly name: string,
@@ -62,12 +47,6 @@
         private readonly errorManager: ErrorManager,
     ) {
         this.id = uuidv4();
-<<<<<<< HEAD
-        // this.fitAddon = new FitAddon();
-        this.xterm = this.createXTerm();
-        // this.xterm.loadAddon(this.fitAddon);
-=======
->>>>>>> f51aa24e
         this.terminal = null;
         this.task = null;
         // Initialize xterm and fitAddon lazily
@@ -80,7 +59,7 @@
             try {
                 const [fitAddonModule, xtermModule] = await Promise.all([
                     import('@xterm/addon-fit'),
-                    import('@xterm/xterm')
+                    import('@xterm/xterm'),
                 ]);
                 FitAddon = fitAddonModule.FitAddon;
                 XTerm = xtermModule.Terminal;
@@ -94,7 +73,7 @@
     async initTerminal() {
         try {
             await this.ensureXTermLibraries();
-            
+
             // Initialize xterm and fitAddon
             this.fitAddon = new FitAddon();
             this.xterm = this.createXTerm();
@@ -142,7 +121,7 @@
     async initTask() {
         try {
             await this.ensureXTermLibraries();
-            
+
             // Initialize xterm and fitAddon
             this.fitAddon = new FitAddon();
             this.xterm = this.createXTerm();
