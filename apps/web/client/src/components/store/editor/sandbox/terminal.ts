--- conflicted
+++ resolved
@@ -1,8 +1,4 @@
-<<<<<<< HEAD
-=======
-import type { Task, Terminal, WebSocketSession } from '@codesandbox/sdk';
 import { FitAddon } from '@xterm/addon-fit';
->>>>>>> 875502b4
 import { Terminal as XTerm } from '@xterm/xterm';
 import { v4 as uuidv4 } from 'uuid';
 import type { ErrorManager } from '../error';
