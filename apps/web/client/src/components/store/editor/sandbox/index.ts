--- conflicted
+++ resolved
@@ -15,7 +15,7 @@
     getDirName,
     isImageFile,
     isRootLayoutFile,
-    isSubdirectory
+    isSubdirectory,
 } from '@onlook/utility';
 import { makeAutoObservable, reaction } from 'mobx';
 import path from 'path';
@@ -47,12 +47,9 @@
     constructor(
         private branch: Branch,
         private readonly editorEngine: EditorEngine,
-        private readonly errorManager: ErrorManager
+        private readonly errorManager: ErrorManager,
     ) {
-        this.session = new SessionManager(
-            this.branch,
-            this.errorManager
-        );
+        this.session = new SessionManager(this.branch, this.errorManager);
         this.fileSync = new FileSyncManager(this.branch.projectId, this.branch.id);
         makeAutoObservable(this);
     }
@@ -87,7 +84,9 @@
     }
 
     async index(force = false) {
-        console.log(`[SandboxManager] Starting indexing for ${this.branch.projectId}/${this.branch.id}, force: ${force}`);
+        console.log(
+            `[SandboxManager] Starting indexing for ${this.branch.projectId}/${this.branch.id}, force: ${force}`,
+        );
 
         if (this._isIndexing || (this._isIndexed && !force)) {
             return;
@@ -110,27 +109,9 @@
             const allFilePaths = await this.getAllFilePathsFlat('./', EXCLUDED_SYNC_DIRECTORIES);
             this._discoveredFiles = allFilePaths;
 
-<<<<<<< HEAD
-            for (const filePath of allFilePaths) {
-                // Track image files first
-                if (isImageFile(filePath)) {
-                    this.fileSync.writeEmptyFile(filePath, 'binary');
-                    continue;
-                }
-                const remoteFile = await this.readRemoteFile(filePath);
-                if (remoteFile) {
-                    this.fileSync.updateCache(remoteFile);
-                    if (this.isJsxFile(filePath)) {
-                        await this.processFileForMapping(remoteFile);
-                    }
-                }
-            }
-            console.log('----> watch files called?');
-=======
             // Process files in non-blocking batches
             await this.processFilesInBatches(allFilePaths);
 
->>>>>>> 7d19df1b
             await this.watchFiles();
             this._isIndexed = true;
         } catch (error) {
@@ -144,7 +125,10 @@
     /**
      * Process files in non-blocking batches to avoid blocking the UI thread
      */
-    private async processFilesInBatches(allFilePaths: string[], batchSize: number = 10): Promise<void> {
+    private async processFilesInBatches(
+        allFilePaths: string[],
+        batchSize: number = 10,
+    ): Promise<void> {
         for (let i = 0; i < allFilePaths.length; i += batchSize) {
             const batch = allFilePaths.slice(i, i + batchSize);
 
@@ -163,7 +147,10 @@
                         await this.processFileForMapping(cachedFile);
                     }
                 } else {
-                    const file = await this.fileSync.readOrFetch(filePath, this.readRemoteFile.bind(this));
+                    const file = await this.fileSync.readOrFetch(
+                        filePath,
+                        this.readRemoteFile.bind(this),
+                    );
                     if (file && this.isJsxFile(filePath)) {
                         await this.processFileForMapping(file);
                     }
@@ -174,7 +161,7 @@
 
             // Yield control to the event loop after each batch
             if (i + batchSize < allFilePaths.length) {
-                await new Promise(resolve => setTimeout(resolve, 1));
+                await new Promise((resolve) => setTimeout(resolve, 1));
             }
         }
     }
@@ -607,12 +594,13 @@
                 }
             }
 
-            const { modified, newContent } = await this.editorEngine.templateNodes.processFileForMapping(
-                this.branch.id,
-                file.path,
-                file.content,
-                this.routerConfig?.type,
-            );
+            const { modified, newContent } =
+                await this.editorEngine.templateNodes.processFileForMapping(
+                    this.branch.id,
+                    file.path,
+                    file.content,
+                    this.routerConfig?.type,
+                );
 
             if (modified && file.content !== newContent) {
                 await this.writeFile(file.path, newContent);
@@ -621,7 +609,6 @@
             console.error(`Error processing file ${file.path}:`, error);
         }
     }
-
 
     async fileExists(path: string): Promise<boolean> {
         const normalizedPath = normalizePath(path);
