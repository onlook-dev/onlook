--- conflicted
+++ resolved
@@ -10,19 +10,19 @@
     PRELOAD_SCRIPT_SRC,
     STORAGE_BUCKETS,
 } from '@onlook/constants';
+import { fromPreviewImg } from '@onlook/db';
 import { RouterType, type SandboxFile, type TemplateNode } from '@onlook/models';
 import { getContentFromTemplateNode, getTemplateNodeChild } from '@onlook/parser';
 import {
+    base64ToBlob,
     getBaseName,
     getDirName,
+    getScreenshotPath,
     isImageFile,
     isRootLayoutFile,
     isSubdirectory,
     LogTimer,
-    base64ToBlob,
-    getScreenshotPath,
 } from '@onlook/utility';
-import { fromPreviewImg } from '@onlook/db';
 import { makeAutoObservable, reaction } from 'mobx';
 import path from 'path';
 import { env } from 'process';
@@ -260,17 +260,6 @@
                 console.error(`Error processing file ${normalizedPath}:`, error);
             }
         }
-<<<<<<< HEAD
-
-        const writeResult = await this.fileSync.write(normalizedPath, writeContent, this.writeRemoteFile.bind(this));
-        
-        // Trigger screenshot capture after successful file write
-        if (writeResult) {
-            void this.captureScreenshot();
-        }
-
-        return writeResult;
-=======
         const success = await this.fileSync.write(
             normalizedPath,
             writeContent,
@@ -282,9 +271,7 @@
         }
 
         this.editorEngine.screenshot.captureScreenshot();
-
-        return true;
->>>>>>> 042d3b99
+        return success;
     }
 
     isJsxFile(filePath: string): boolean {
@@ -869,16 +856,16 @@
     private getReadyFrames() {
         return this.editorEngine.frames.getAll().filter(f => {
             if (!f.view) return false;
-            
+
             // Check if the frame view has the captureScreenshot method
             if (!f.view.captureScreenshot) return false;
-            
+
             // Check if frame is loading
             if (f.view?.isLoading?.()) return false;
-            
+
             // Check if iframe src is loaded
             if (!f.view.src || f.view.src === 'about:blank') return false;
-            
+
             return true;
         });
     }
@@ -888,7 +875,7 @@
         for (const frame of framesWithViews) {
             try {
                 console.log(`Screenshot: Attempting capture from frame ${frame.frame.id}`);
-                
+
                 // Additional check for iframe readiness
                 const iframe = frame.view;
                 if (!iframe || !iframe.contentDocument || iframe.contentDocument.readyState !== 'complete') {
@@ -899,13 +886,13 @@
                 // Try to capture with timeout
                 const capturePromise = frame.view?.captureScreenshot();
                 if (!capturePromise) continue;
-                
-                const timeoutPromise = new Promise<never>((_, reject) => 
+
+                const timeoutPromise = new Promise<never>((_, reject) =>
                     setTimeout(() => reject(new Error('Screenshot timeout')), 10000)
                 );
 
                 const result = await Promise.race([capturePromise, timeoutPromise]);
-                
+
                 if (result?.data) {
                     console.log('Screenshot: Successfully captured from frame', frame.frame.id);
                     return {
@@ -934,17 +921,17 @@
 
             console.log('Screenshot: Starting upload...');
             const file = base64ToBlob(screenshotResult.data, screenshotResult.mimeType);
-            
+
             // Import uploadBlobToStorage dynamically since it might not be available in this context
             const { uploadBlobToStorage } = await import('@/utils/supabase/client');
-            
+
             const uploadRes = await uploadBlobToStorage(
                 STORAGE_BUCKETS.PREVIEW_IMAGES,
                 getScreenshotPath(projectId, screenshotResult.mimeType),
                 file,
                 { contentType: screenshotResult.mimeType },
             );
-            
+
             if (!uploadRes?.path) {
                 console.error('Screenshot: Upload failed');
                 return false;
@@ -958,9 +945,9 @@
             // Update project through the editor engine's API access
             const { api } = await import('@/trpc/react');
             const updateProject = api.project.update.useMutation();
-            await updateProject.mutateAsync({ 
-                id: projectId, 
-                project: { ...dbPreviewImg } 
+            await updateProject.mutateAsync({
+                id: projectId,
+                project: { ...dbPreviewImg }
             });
 
             console.log('Screenshot: Successfully updated project preview');
@@ -980,7 +967,7 @@
         this._isIndexed = false;
         this._isIndexing = false;
         this._routerConfig = null;
-        
+
         // Reset screenshot state
         this.isCapturing = false;
         this.lastScreenshotTime = 0;
