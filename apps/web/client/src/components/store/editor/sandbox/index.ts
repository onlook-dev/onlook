import {
    EXCLUDED_SYNC_DIRECTORIES,
    NEXT_JS_FILE_EXTENSIONS,
    PRELOAD_SCRIPT_SRC,
} from '@onlook/constants';
import { RouterType, type SandboxFile, type TemplateNode } from '@onlook/models';
import { getContentFromTemplateNode, getTemplateNodeChild } from '@onlook/parser';
import {
    getBaseName,
    getDirName,
    isImageFile,
    isRootLayoutFile,
    isSubdirectory,
    LogTimer,
} from '@onlook/utility';
import { makeAutoObservable, reaction } from 'mobx';
import path from 'path';
import { env } from 'process';
import type { EditorEngine } from '../engine';
import { detectRouterTypeInSandbox } from '../pages/helper';
import { FileEventBus } from './file-event-bus';
import { FileSyncManager } from './file-sync';
import { FileWatcher } from './file-watcher';
import { normalizePath } from './helpers';
import { TemplateNodeMapper } from './mapping';
import { SessionManager } from './session';
import type { ListFilesOutputFile, Provider, WatchEvent } from '@onlook/code-provider';

const isDev = env.NODE_ENV === 'development';
export class SandboxManager {
    readonly session: SessionManager;
    readonly fileEventBus: FileEventBus = new FileEventBus();

    // Add router configuration
    private _routerConfig: { type: RouterType; basePath: string } | null = null;

    private fileWatcher: FileWatcher | null = null;
    private fileSync: FileSyncManager;
    private templateNodeMap: TemplateNodeMapper;
    private _isIndexed = false;
    private _isIndexing = false;

    constructor(private readonly editorEngine: EditorEngine) {
        this.session = new SessionManager(this.editorEngine);
        this.fileSync = new FileSyncManager();
        this.templateNodeMap = new TemplateNodeMapper();
        makeAutoObservable(this);

        reaction(
            () => this.session.provider,
            (provider) => {
                this._isIndexed = false;
                if (provider) {
                    this.index();
                }
            },
        );
    }

    get isIndexed() {
        return this._isIndexed;
    }

    get isIndexing() {
        return this._isIndexing;
    }

    get routerConfig(): { type: RouterType; basePath: string } | null {
        return this._routerConfig;
    }

    async index(force = false) {
        console.log('[SandboxManager] Starting indexing, force:', force);

        if (this._isIndexing || (this._isIndexed && !force)) {
            return;
        }

        if (!this.session.provider) {
            console.error('No provider found for indexing');
            return;
        }

        this._isIndexing = true;
        const timer = new LogTimer('Sandbox Indexing');

        try {
            // Detect router configuration first
            if (!this._routerConfig) {
                this._routerConfig = await detectRouterTypeInSandbox(this);
                if (this._routerConfig) {
                    timer.log(
                        `Router detected: ${this._routerConfig.type} at ${this._routerConfig.basePath}`,
                    );
                }
            }

            // Get all file paths
            const allFilePaths = await this.getAllFilePathsFlat('./', EXCLUDED_SYNC_DIRECTORIES);
            timer.log(`File discovery completed - ${allFilePaths.length} files found`);

            for (const filePath of allFilePaths) {
                // Track image files first
                if (isImageFile(filePath)) {
                    this.fileSync.writeEmptyFile(filePath, 'binary');
                    continue;
                }
                const remoteFile = await this.readRemoteFile(filePath);
                if (remoteFile) {
                    this.fileSync.updateCache(remoteFile);
                    if (this.isJsxFile(filePath)) {
                        await this.processFileForMapping(remoteFile);
                    }
                }
            }

            await this.watchFiles();
            this._isIndexed = true;
            timer.log('Indexing completed successfully');
        } catch (error) {
            console.error('Error during indexing:', error);
            throw error;
        } finally {
            this._isIndexing = false;
        }
    }

    /**
     * Optimized flat file discovery - similar to hosting manager approach
     */
    private async getAllFilePathsFlat(rootDir: string, excludeDirs: string[]): Promise<string[]> {
        if (!this.session.provider) {
            throw new Error('No provider available for file discovery');
        }

        const allPaths: string[] = [];
        const dirsToProcess = [rootDir];

        while (dirsToProcess.length > 0) {
            const currentDir = dirsToProcess.shift()!;
            try {
                const { files } = await this.session.provider?.listFiles({
                    args: {
                        path: currentDir,
                    },
                });

                for (const entry of files) {
                    const fullPath = `${currentDir}/${entry.name}`;
                    const normalizedPath = normalizePath(fullPath);

                    if (entry.type === 'directory') {
                        // Skip excluded directories
                        if (!excludeDirs.includes(entry.name)) {
                            dirsToProcess.push(normalizedPath);
                        }
                        this.fileSync.updateDirectoryCache(normalizedPath);
                    } else if (entry.type === 'file') {
                        allPaths.push(normalizedPath);
                    }
                }
            } catch (error) {
                console.warn(`Error reading directory ${currentDir}:`, error);
            }
        }

        return allPaths;
    }

    private async readRemoteFile(filePath: string): Promise<SandboxFile | null> {
        if (!this.session.provider) {
            console.error('No provider found for remote read');
            throw new Error('No provider found for remote read');
        }

        try {
            const { files } = await this.session.provider.readFiles({
                args: {
                    paths: [filePath],
                },
            });
            return files?.[0] ?? null;
        } catch (error) {
            console.error(`Error reading remote file ${filePath}:`, error);
            return null;
        }
    }

    private async writeRemoteFile(
        filePath: string,
        content: string | Uint8Array,
        overwrite: boolean = true,
    ): Promise<boolean> {
        if (!this.session.provider) {
            console.error('No provider found for remote write');
            return false;
        }

        try {
<<<<<<< HEAD
            await this.session.provider.createFile({
                args: {
                    path: filePath,
                    content,
                    overwriteIfExists: true,
                },
            });
=======
            if (content instanceof Uint8Array) {
                await this.session.session.fs.writeFile(filePath, content, {
                    overwrite,
                });
            } else {
                await this.session.session.fs.writeTextFile(filePath, content, {
                    overwrite,
                });
            }
>>>>>>> 875502b4
            return true;
        } catch (error) {
            console.error(`Error writing remote file ${filePath}:`, error);
            return false;
        }
    }

    async readFile(path: string): Promise<SandboxFile | null> {
        const normalizedPath = normalizePath(path);
        return this.fileSync.readOrFetch(normalizedPath, this.readRemoteFile.bind(this));
    }

    async readFiles(paths: string[]): Promise<Record<string, SandboxFile>> {
        const results = new Map<string, SandboxFile>();
        for (const path of paths) {
            const file = await this.readFile(path);
            if (!file) {
                console.error(`Failed to read file ${path}`);
                continue;
            }
            results.set(path, file);
        }
        return Object.fromEntries(results);
    }

    async writeFile(path: string, content: string): Promise<boolean> {
        const normalizedPath = normalizePath(path);
        let writeContent = content;

        // If the file is a JSX file, we need to process it for mapping before writing
        if (this.isJsxFile(normalizedPath)) {
            try {
                const { newContent } = await this.templateNodeMap.processFileForMapping(
                    normalizedPath,
                    content,
                    this.routerConfig?.type,
                );
                writeContent = newContent;
            } catch (error) {
                console.error(`Error processing file ${normalizedPath}:`, error);
            }
        }
        return this.fileSync.write(normalizedPath, writeContent, this.writeRemoteFile.bind(this));
    }

    isJsxFile(filePath: string): boolean {
        const extension = path.extname(filePath);
        if (!extension || !NEXT_JS_FILE_EXTENSIONS.includes(extension)) {
            return false;
        }
        return true;
    }

    async writeBinaryFile(path: string, content: Buffer | Uint8Array): Promise<boolean> {
        const normalizedPath = normalizePath(path);
        try {
            return this.fileSync.write(normalizedPath, content, this.writeRemoteFile.bind(this));
        } catch (error) {
            console.error(`Error writing binary file ${normalizedPath}:`, error);
            return false;
        }
    }

    get files() {
        return this.fileSync.listAllFiles();
    }

    get directories() {
        return this.fileSync.listAllDirectories();
    }

    listAllFiles() {
        return this.fileSync.listAllFiles();
    }

    async readDir(dir: string): Promise<ListFilesOutputFile[]> {
        if (!this.session.provider) {
            console.error('No provider found for read dir');
            return Promise.resolve([]);
        }
        const { files } = await this.session.provider.listFiles({
            args: {
                path: dir,
            },
        });
        return files;
    }

    async listFilesRecursively(
        dir: string,
        ignoreDirs: string[] = [],
        ignoreExtensions: string[] = [],
    ): Promise<string[]> {
        if (!this.session.provider) {
            console.error('No store found');
            return [];
        }

        const results: string[] = [];
        const { files } = await this.session.provider.listFiles({
            args: {
                path: dir,
            },
        });

        for (const entry of files) {
            const fullPath = `${dir}/${entry.name}`;
            const normalizedPath = normalizePath(fullPath);
            if (entry.type === 'directory') {
                if (ignoreDirs.includes(entry.name)) {
                    continue;
                }
                const subFiles = await this.listFilesRecursively(
                    normalizedPath,
                    ignoreDirs,
                    ignoreExtensions,
                );
                results.push(...subFiles);
            } else {
                const extension = path.extname(entry.name);
                if (ignoreExtensions.length > 0 && !ignoreExtensions.includes(extension)) {
                    continue;
                }
                results.push(normalizedPath);
            }
        }
        return results;
    }

    // Download the code as a zip
    async downloadFiles(
        projectName?: string,
    ): Promise<{ downloadUrl: string; fileName: string } | null> {
        if (!this.session.provider) {
            console.error('No sandbox provider found for download');
            return null;
        }
        try {
            const { url } = await this.session.provider.downloadFiles({
                args: {
                    path: './',
                },
            });
            return {
                // in case there is no URL provided then the code must be updated
                // to handle this case
                downloadUrl: url ?? '',
                fileName: `${projectName ?? 'onlook-project'}-${Date.now()}.zip`,
            };
        } catch (error) {
            console.error('Error generating download URL:', error);
            return null;
        }
    }

    async watchFiles() {
        if (!this.session.provider) {
            console.error('No provider found for watch files');
            return;
        }

        // Dispose of existing watcher if it exists
        if (this.fileWatcher) {
            this.fileWatcher.dispose();
            this.fileWatcher = null;
        }

        // Convert ignored directories to glob patterns with ** wildcard
        const excludePatterns = EXCLUDED_SYNC_DIRECTORIES.map((dir) => `${dir}/**`);

        this.fileWatcher = new FileWatcher({
            provider: this.session.provider,
            onFileChange: async (event) => {
                await this.handleFileChange(event);
            },
            excludePatterns,
            fileEventBus: this.fileEventBus,
        });

        await this.fileWatcher.start();
    }

    async handleFileChange(event: WatchEvent) {
        const eventType = event.type;

        if (eventType === 'remove') {
            for (const path of event.paths) {
                if (isSubdirectory(path, EXCLUDED_SYNC_DIRECTORIES)) {
                    continue;
                }
                const normalizedPath = normalizePath(path);

                const isDirectory = this.fileSync.hasDirectory(normalizedPath);

                if (isDirectory) {
                    this.fileSync.deleteDir(normalizedPath);
                    this.fileEventBus.publish({
                        type: eventType,
                        paths: [normalizedPath],
                        timestamp: Date.now(),
                    });
                    continue;
                }

                await this.fileSync.delete(normalizedPath);

                this.fileEventBus.publish({
                    type: eventType,
                    paths: [normalizedPath],
                    timestamp: Date.now(),
                });
            }
            if (isDev && event.paths.some((path) => path.includes(PRELOAD_SCRIPT_SRC))) {
                await this.editorEngine.preloadScript.ensurePreloadScriptFile();
            }
        } else if (eventType === 'change' || eventType === 'add') {
            const provider = this.session.provider;
            if (!provider) {
                console.error('No session found');
                return;
            }

            if (event.paths.length === 2) {
                await this.handleFileRenameEvent(event, provider);
            }

            for (const path of event.paths) {
                if (isSubdirectory(path, EXCLUDED_SYNC_DIRECTORIES)) {
                    continue;
                }
                const stat = await provider.statFile({
                    args: {
                        path,
                    },
                });

                if (stat?.type === 'directory') {
                    const normalizedPath = normalizePath(path);
                    this.fileSync.updateDirectoryCache(normalizedPath);
                    continue;
                }

                const normalizedPath = normalizePath(path);
                await this.handleFileChangedEvent(normalizedPath);
                this.fileEventBus.publish({
                    type: eventType,
                    paths: [normalizedPath],
                    timestamp: Date.now(),
                });
            }
        }
    }

    async handleFileRenameEvent(event: WatchEvent, provider: Provider) {
        // This mean rename a file or a folder, move a file or a folder
        const [oldPath, newPath] = event.paths;

        if (!oldPath || !newPath) {
            console.error('Invalid rename event', event);
            return;
        }

        const oldNormalizedPath = normalizePath(oldPath);
        const newNormalizedPath = normalizePath(newPath);

        const stat = await provider.statFile({
            args: {
                path: newPath,
            },
        });

        if (stat.type === 'directory') {
            await this.fileSync.renameDir(oldNormalizedPath, newNormalizedPath);
        } else {
            await this.fileSync.rename(oldNormalizedPath, newNormalizedPath);
        }

        this.fileEventBus.publish({
            type: 'rename',
            paths: [oldPath, newPath],
            timestamp: Date.now(),
        });
        return;
    }

    async handleFileChangedEvent(normalizedPath: string) {
        const cachedFile = this.fileSync.readCache(normalizedPath);

        if (isImageFile(normalizedPath)) {
            if (!cachedFile || cachedFile.content === null) {
                // If the file was not cached, we need to write an empty file
                this.fileSync.writeEmptyFile(normalizedPath, 'binary');
            } else {
                // If the file was already cached, we need to read the remote file and update the cache
                const remoteFile = await this.readRemoteFile(normalizedPath);
                if (!remoteFile || remoteFile.content === null) {
                    console.error(`File content for ${normalizedPath} not found in remote`);
                    return;
                }
                this.fileSync.updateCache(remoteFile);
            }
        } else {
            // If the file is not an image, we need to read the remote file and update the cache
            const remoteFile = await this.readRemoteFile(normalizedPath);
            if (!remoteFile || remoteFile.content === null) {
                console.error(`File content for ${normalizedPath} not found in remote`);
                return;
            }
            if (remoteFile.type === 'text') {
                // If the file is a text file, we need to process it for mapping
                this.fileSync.updateCache({
                    type: 'text',
                    path: normalizedPath,
                    content: remoteFile.content,
                });
                if (remoteFile.content !== cachedFile?.content) {
                    await this.processFileForMapping(remoteFile);
                }
            } else {
                this.fileSync.updateCache({
                    type: 'binary',
                    path: normalizedPath,
                    content: remoteFile.content,
                });
            }
        }
    }

    async processFileForMapping(file: SandboxFile) {
        try {
            if (file.type === 'binary' || !this.isJsxFile(file.path)) {
                return;
            }

            // If this is a layout file, ensure the preload script file exists
            if (isRootLayoutFile(file.path, this.routerConfig?.type)) {
                try {
                    await this.editorEngine.preloadScript.ensurePreloadScriptFile();
                } catch (error) {
                    console.warn(
                        `[SandboxManager] Failed to ensure preload script file for layout ${file.path}:`,
                        error,
                    );
                    // Continue processing even if preload script file check fails
                }
            }

            const { modified, newContent } = await this.templateNodeMap.processFileForMapping(
                file.path,
                file.content,
                this.routerConfig?.type,
            );

            if (modified && file.content !== newContent) {
                await this.writeFile(file.path, newContent);
            }
        } catch (error) {
            console.error(`Error processing file ${file.path}:`, error);
        }
    }

    async getTemplateNode(oid: string): Promise<TemplateNode | null> {
        return this.templateNodeMap.getTemplateNode(oid);
    }

    async getTemplateNodeChild(
        parentOid: string,
        child: TemplateNode,
        index: number,
    ): Promise<{ instanceId: string; component: string } | null> {
        const codeBlock = await this.getCodeBlock(parentOid);

        if (codeBlock == null) {
            console.error(`Failed to read code block: ${parentOid}`);
            return null;
        }

        return await getTemplateNodeChild(codeBlock, child, index);
    }

    async getCodeBlock(oid: string): Promise<string | null> {
        const templateNode = this.templateNodeMap.getTemplateNode(oid);
        if (!templateNode) {
            console.error(`No template node found for oid ${oid}`);
            return null;
        }

        const file = await this.readFile(templateNode.path);
        if (!file) {
            console.error(`No file found for template node ${oid}`);
            return null;
        }

        if (file.type === 'binary') {
            console.error(`File ${templateNode.path} is a binary file`);
            return null;
        }

        const codeBlock = await getContentFromTemplateNode(templateNode, file.content);
        return codeBlock;
    }

    async fileExists(path: string): Promise<boolean> {
        const normalizedPath = normalizePath(path);

        if (!this.session.provider) {
            console.error('No provider found for file existence check');
            return false;
        }

        try {
            const dirPath = getDirName(normalizedPath);
            const fileName = getBaseName(normalizedPath);
            const { files } = await this.session.provider.listFiles({
                args: {
                    path: dirPath,
                },
            });
            return files.some((entry) => entry.name === fileName);
        } catch (error) {
            console.error(`Error checking file existence ${normalizedPath}:`, error);
            return false;
        }
    }

    async copy(
        path: string,
        targetPath: string,
        recursive?: boolean,
        overwrite?: boolean,
    ): Promise<boolean> {
        if (!this.session.provider) {
            console.error('No provider found for copy');
            return false;
        }

        try {
            const normalizedSourcePath = normalizePath(path);
            const normalizedTargetPath = normalizePath(targetPath);

            // Check if source exists
            const sourceExists = await this.fileExists(normalizedSourcePath);
            if (!sourceExists) {
                console.error(`Source ${normalizedSourcePath} does not exist`);
                return false;
            }

            await this.session.provider.copyFiles({
                args: {
                    sourcePath: normalizedSourcePath,
                    targetPath: normalizedTargetPath,
                    recursive,
                    overwrite,
                },
            });

            return true;
        } catch (error) {
            console.error(`Error copying ${path} to ${targetPath}:`, error);
            return false;
        }
    }

    async delete(path: string, recursive?: boolean): Promise<boolean> {
        if (!this.session.provider) {
            console.error('No provider found for delete file');
            return false;
        }

        try {
            const normalizedPath = normalizePath(path);

            // Check if file exists before attempting to delete
            const exists = await this.fileExists(normalizedPath);
            if (!exists) {
                console.error(`File ${normalizedPath} does not exist`);
                return false;
            }

            // Delete the file using the filesystem API
            await this.session.provider.deleteFiles({
                args: {
                    path: normalizedPath,
                    recursive,
                },
            });

            // Clean up the file sync cache
            await this.fileSync.delete(normalizedPath);

            // Publish file deletion event
            this.fileEventBus.publish({
                type: 'remove',
                paths: [normalizedPath],
                timestamp: Date.now(),
            });

            console.log(`Successfully deleted file: ${normalizedPath}`);
            return true;
        } catch (error) {
            console.error(`Error deleting file ${path}:`, error);
            return false;
        }
    }

    async rename(oldPath: string, newPath: string): Promise<boolean> {
        if (!this.session.provider) {
            console.error('No provider found for rename');
            return false;
        }

        try {
            const normalizedOldPath = normalizePath(oldPath);
            const normalizedNewPath = normalizePath(newPath);

            await this.session.provider.renameFile({
                args: {
                    oldPath: normalizedOldPath,
                    newPath: normalizedNewPath,
                },
            });

            return true;
        } catch (error) {
            console.error(`Error renaming file ${oldPath} to ${newPath}:`, error);
            return false;
        }
    }

    /**
     * Gets the root layout path and router config
     */
    async getRootLayoutPath(): Promise<string | null> {
        const routerConfig = this.routerConfig;
        if (!routerConfig) {
            console.log('Could not detect Next.js router type');
            return null;
        }

        let layoutFileName: string;

        if (routerConfig.type === RouterType.PAGES) {
            layoutFileName = '_app';
        } else {
            layoutFileName = 'layout';
        }

        for (const extension of NEXT_JS_FILE_EXTENSIONS) {
            const layoutPath = path.join(routerConfig.basePath, `${layoutFileName}${extension}`);
            if (await this.fileExists(layoutPath)) {
                return normalizePath(layoutPath);
            }
        }

        console.log('Could not find layout file');
        return null;
    }

    clear() {
        this.fileWatcher?.dispose();
        this.fileWatcher = null;
        this.fileSync.clear();
        this.templateNodeMap.clear();
        this.session.clear();
        this._isIndexed = false;
        this._isIndexing = false;
        this._routerConfig = null;
    }
}<|MERGE_RESOLUTION|>--- conflicted
+++ resolved
@@ -197,25 +197,13 @@
         }
 
         try {
-<<<<<<< HEAD
             await this.session.provider.createFile({
                 args: {
                     path: filePath,
                     content,
-                    overwriteIfExists: true,
+                    overwriteIfExists: overwrite,
                 },
             });
-=======
-            if (content instanceof Uint8Array) {
-                await this.session.session.fs.writeFile(filePath, content, {
-                    overwrite,
-                });
-            } else {
-                await this.session.session.fs.writeTextFile(filePath, content, {
-                    overwrite,
-                });
-            }
->>>>>>> 875502b4
             return true;
         } catch (error) {
             console.error(`Error writing remote file ${filePath}:`, error);
