import { CodeProviderSync } from '@/services/sync-engine/sync-engine';
import type { Provider } from '@onlook/code-provider';
import { EXCLUDED_SYNC_PATHS } from '@onlook/constants';
import type { CodeFileSystem } from '@onlook/file-system';
import { type FileEntry } from '@onlook/file-system';
import type { Branch, RouterConfig } from '@onlook/models';
import { makeAutoObservable, reaction } from 'mobx';
import type { EditorEngine } from '../engine';
import type { ErrorManager } from '../error';
import { GitManager } from '../git';
import { detectRouterConfig } from '../pages/helper';
import { copyPreloadScriptToPublic, getLayoutPath as detectLayoutPath } from './preload-script';
import { SessionManager } from './session';

export enum PreloadScriptState {
    NOT_INJECTED = 'not-injected',
    LOADING = 'loading',
    INJECTED = 'injected'
}
export class SandboxManager {
    readonly session: SessionManager;
    readonly gitManager: GitManager;
    private providerReactionDisposer?: () => void;
    private sync: CodeProviderSync | null = null;
    preloadScriptState: PreloadScriptState = PreloadScriptState.NOT_INJECTED
    routerConfig: RouterConfig | null = null;

    constructor(
        private branch: Branch,
        private readonly editorEngine: EditorEngine,
        private readonly errorManager: ErrorManager,
        private readonly fs: CodeFileSystem,
    ) {
        this.session = new SessionManager(this.branch, this.errorManager);
        this.gitManager = new GitManager(this);
        makeAutoObservable(this);
    }

    async init() {
        // Start connection asynchronously (don't wait)
        if (!this.session.provider) {
            this.session.start(this.branch.sandbox.id).catch(err => {
                console.error('[SandboxManager] Initial connection failed:', err);
                // Don't throw - let reaction handle retries/reconnects
            });
        }

        // React to provider becoming available (now or later)
        this.providerReactionDisposer = reaction(
            () => this.session.provider,
            async (provider) => {
                if (provider) {
                    await this.initializeSyncEngine(provider);
                    await this.gitManager.init();
                } else if (this.sync) {
                    // If the provider is null, release the sync engine reference
                    this.sync.release();
                    this.sync = null;
                }
            },
            { fireImmediately: true },
        );
    }

    async getRouterConfig(): Promise<RouterConfig | null> {
        if (!!this.routerConfig) {
            return this.routerConfig;
        }
        if (!this.session.provider) {
            throw new Error('Provider not initialized');
        }
        this.routerConfig = await detectRouterConfig(this.session.provider);
        return this.routerConfig;
    }

    async initializeSyncEngine(provider: Provider) {
        if (this.sync) {
            this.sync.release();
            this.sync = null;
        }

        this.sync = CodeProviderSync.getInstance(provider, this.fs, this.branch.sandbox.id, {
            exclude: EXCLUDED_SYNC_PATHS,
        });

        await this.sync.start();
        await this.ensurePreloadScriptExists();
        await this.fs.rebuildIndex();
    }

    private async ensurePreloadScriptExists(): Promise<void> {
        try {
            if (this.preloadScriptState !== PreloadScriptState.NOT_INJECTED
            ) {
                return;
            }

            this.preloadScriptState = PreloadScriptState.LOADING

            if (!this.session.provider) {
                throw new Error('No provider available for preload script injection');
            }

            const routerConfig = await this.getRouterConfig();
            if (!routerConfig) {
                throw new Error('No router config found for preload script injection');
            }

            await copyPreloadScriptToPublic(this.session.provider, routerConfig);
            this.preloadScriptState = PreloadScriptState.INJECTED
        } catch (error) {
            console.error('[SandboxManager] Failed to ensure preload script exists:', error);
<<<<<<< HEAD
<<<<<<< Updated upstream
            // Mark as injected to prevent blocking frames indefinitely
            // Frames will handle the missing preload script gracefully
            this.preloadScriptInjected = true;
        } finally {
            this.preloadScriptLoading = false;
=======
            this.preloadScriptState = PreloadScriptState.NOT_INJECTED
>>>>>>> Stashed changes
=======
            // Mark as injected to prevent blocking frames indefinitely
            // Frames will handle the missing preload script gracefully
            this.preloadScriptState = PreloadScriptState.NOT_INJECTED
>>>>>>> cea49163
        }
    }

    async getLayoutPath(): Promise<string | null> {
        const routerConfig = await this.getRouterConfig();
        if (!routerConfig) {
            return null;
        }
        return detectLayoutPath(routerConfig, (path) => this.fileExists(path));
    }

    get errors() {
        return this.errorManager.errors;
    }

    get syncEngine() {
        return this.sync;
    }

    async readFile(path: string): Promise<string | Uint8Array> {
        if (!this.fs) throw new Error('File system not initialized');
        return this.fs.readFile(path);
    }

    async writeFile(path: string, content: string | Uint8Array): Promise<void> {
        if (!this.fs) throw new Error('File system not initialized');
        return this.fs.writeFile(path, content);
    }

    listAllFiles() {
        if (!this.fs) throw new Error('File system not initialized');
        return this.fs.listAll();
    }

    async readDir(dir: string): Promise<FileEntry[]> {
        if (!this.fs) throw new Error('File system not initialized');
        return this.fs.readDirectory(dir);
    }

    async listFilesRecursively(dir: string): Promise<string[]> {
        if (!this.fs) throw new Error('File system not initialized');
        return this.fs.listFiles(dir);
    }

    async fileExists(path: string): Promise<boolean> {
        if (!this.fs) throw new Error('File system not initialized');
        return this.fs?.exists(path);
    }

    async copyFile(path: string, targetPath: string): Promise<void> {
        if (!this.fs) throw new Error('File system not initialized');
        return this.fs.copyFile(path, targetPath);
    }

    async copyDirectory(path: string, targetPath: string): Promise<void> {
        if (!this.fs) throw new Error('File system not initialized');
        return this.fs.copyDirectory(path, targetPath);
    }

    async deleteFile(path: string): Promise<void> {
        if (!this.fs) throw new Error('File system not initialized');
        return this.fs.deleteFile(path);
    }

    async deleteDirectory(path: string): Promise<void> {
        if (!this.fs) throw new Error('File system not initialized');
        return this.fs.deleteDirectory(path);
    }

    async rename(oldPath: string, newPath: string): Promise<void> {
        if (!this.fs) throw new Error('File system not initialized');
        return this.fs.moveFile(oldPath, newPath);
    }

    // Download the code as a zip
    async downloadFiles(
        projectName?: string,
    ): Promise<{ downloadUrl: string; fileName: string } | null> {
        if (!this.session.provider) {
            console.error('No sandbox provider found for download');
            return null;
        }
        try {
            const { url } = await this.session.provider.downloadFiles({
                args: {
                    path: './',
                },
            });
            return {
                // in case there is no URL provided then the code must be updated
                // to handle this case
                downloadUrl: url ?? '',
                fileName: `${projectName ?? 'onlook-project'}-${Date.now()}.zip`,
            };
        } catch (error) {
            console.error('Error generating download URL:', error);
            return null;
        }
    }

    clear() {
        this.providerReactionDisposer?.();
        this.providerReactionDisposer = undefined;
        this.sync?.release();
        this.sync = null;
        this.preloadScriptState = PreloadScriptState.NOT_INJECTED
        this.session.clear();
    }
}<|MERGE_RESOLUTION|>--- conflicted
+++ resolved
@@ -110,21 +110,7 @@
             this.preloadScriptState = PreloadScriptState.INJECTED
         } catch (error) {
             console.error('[SandboxManager] Failed to ensure preload script exists:', error);
-<<<<<<< HEAD
-<<<<<<< Updated upstream
-            // Mark as injected to prevent blocking frames indefinitely
-            // Frames will handle the missing preload script gracefully
-            this.preloadScriptInjected = true;
-        } finally {
-            this.preloadScriptLoading = false;
-=======
             this.preloadScriptState = PreloadScriptState.NOT_INJECTED
->>>>>>> Stashed changes
-=======
-            // Mark as injected to prevent blocking frames indefinitely
-            // Frames will handle the missing preload script gracefully
-            this.preloadScriptState = PreloadScriptState.NOT_INJECTED
->>>>>>> cea49163
         }
     }
 
