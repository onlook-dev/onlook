import { api } from '@/trpc/client';
import type { WebSocketSession } from '@codesandbox/sdk';
import { connectToSandbox } from '@codesandbox/sdk/browser';
import { makeAutoObservable } from 'mobx';
import type { EditorEngine } from '../engine';
import { CLISessionImpl, CLISessionType, type CLISession, type TerminalSession } from './terminal';

export class SessionManager {
    session: WebSocketSession | null = null;
    isConnecting = false;
    terminalSessions: Map<string, CLISession> = new Map();
    activeTerminalSessionId: string = 'cli';

    constructor(private readonly editorEngine: EditorEngine) {
        makeAutoObservable(this);
    }

    async start(sandboxId: string, userId?: string) {
        if (this.isConnecting || this.session) {
            return;
        }
        this.isConnecting = true;
        const session = await api.sandbox.start.mutate({ sandboxId, userId });
        this.session = await connectToSandbox({
            session,
            getSession: async (id) => {
                return await api.sandbox.get.query({ sandboxId: id, userId });
            },
        });
        this.session.keepActiveWhileConnected(true);
        this.isConnecting = false;
        await this.createTerminalSessions(this.session);
    }

    getTerminalSession(id: string) {
        return this.terminalSessions.get(id) as TerminalSession | undefined;
    }

    async createTerminalSessions(session: WebSocketSession) {
        const task = new CLISessionImpl('Server (readonly)', CLISessionType.TASK, session, this.editorEngine.error);
        this.terminalSessions.set(task.id, task);
        const terminal = new CLISessionImpl('CLI', CLISessionType.TERMINAL, session, this.editorEngine.error);

        this.terminalSessions.set(terminal.id, terminal);
        this.activeTerminalSessionId = task.id;
    }

    async disposeTerminal(id: string) {
        const terminal = this.terminalSessions.get(id) as TerminalSession | undefined;
        if (terminal) {
            if (terminal.type === 'terminal') {
                await terminal.terminal?.kill();
                terminal.xterm?.dispose();
            }
            this.terminalSessions.delete(id);
        }
    }

    async hibernate(sandboxId: string) {
        await api.sandbox.hibernate.mutate({ sandboxId });
    }

    async reconnect(sandboxId: string, userId?: string) {
        try {
            if (!this.session) {
                console.error('No session found');
                return;
            }

            // Check if the session is still connected
            const isConnected = await this.ping();
            if (isConnected) {
                this.isConnecting = false;
                return;
            }

            // Attempt soft reconnect
            this.isConnecting = true;
            await this.session.reconnect()

            const isConnected2 = await this.ping();
            if (isConnected2) {
                this.isConnecting = false;
                return;
            }

            this.session = await api.sandbox.get.query({ sandboxId, userId });
            this.isConnecting = false;
        } catch (error) {
            console.error('Failed to reconnect to sandbox', error);
            this.isConnecting = false;
        }
    }

    async ensureSessionReady(): Promise<boolean> {
        try {
            if (!this.session) {
                console.error('No session available');
                return false;
            }

            // Check if session is connected
            const isConnected = await this.ping();
            if (!isConnected) {
                console.log('Session not connected, attempting to reconnect...');
                return false;
            }

            // Ensure terminal sessions exist and are properly initialized
            if (this.terminalSessions.size === 0) {
                console.log('No terminal sessions found, creating new ones...');
                await this.createTerminalSessions(this.session);
            }

            // Check if the terminal session is active
            const terminalSession = Array.from(this.terminalSessions.values()).find(
                session => session.type === CLISessionType.TERMINAL
            );

            if (terminalSession) {
                const terminalSessionImpl = terminalSession as any;
                const isTerminalActive = await terminalSessionImpl.isTerminalActive();
                if (!isTerminalActive) {
                    console.log('Terminal session not active, reinitializing...');
                    await terminalSessionImpl.initTerminal();
                }
            }

            return true;
        } catch (error) {
            console.error('Failed to ensure session is ready:', error);
            return false;
        }
    }

    async ping() {
        if (!this.session) return false;
        try {
            await this.session.commands.run('echo "ping"');
            return true;
        } catch (error) {
            console.error('Failed to connect to sandbox', error);
            return false;
        }
    }

    async disconnect() {
        if (!this.session) {
            console.error('No session found');
            return;
        }
        await this.session.disconnect();
        this.session = null;
        this.isConnecting = false;
        this.terminalSessions.forEach(terminal => {
            if (terminal.type === 'terminal') {
                terminal.terminal?.kill();
                terminal.xterm?.dispose();
            }
        });
        this.terminalSessions.clear();
    }

    async runCommand(command: string, streamCallback?: (output: string) => void): Promise<{
        output: string;
        success: boolean;
        error: string | null;
    }> {
        try {
            if (!this.session) {
                throw new Error('No session found');
            }


            const terminalSession = Array.from(this.terminalSessions.values()).find(session => session.type === CLISessionType.TERMINAL) as TerminalSession | undefined;

            if (!terminalSession?.terminal) {
                throw new Error('No terminal session found');
            }

            const cmd = await this.session.commands.runBackground(command, {
                name: 'user command'
            });

            terminalSession.xterm?.write(command + '\n');

            await cmd.open();
            const disposer = cmd.onOutput((output) => {
<<<<<<< HEAD
                console.log('output', output);
                streamCallback(output);
=======
                streamCallback?.(output);
>>>>>>> ec79cf01
                terminalSession.xterm?.write(output);
            });

            const finalOutput = await cmd.waitUntilComplete();

            disposer.dispose();
            return {
                output: finalOutput,
                success: true,
                error: null
            };
        } catch (error) {
            console.error('Error running command:', error);
            return {
                output: '',
                success: false,
                error: error instanceof Error ? error.message : 'Unknown error occurred'
            };
        }
    }
}<|MERGE_RESOLUTION|>--- conflicted
+++ resolved
@@ -186,12 +186,7 @@
 
             await cmd.open();
             const disposer = cmd.onOutput((output) => {
-<<<<<<< HEAD
-                console.log('output', output);
-                streamCallback(output);
-=======
                 streamCallback?.(output);
->>>>>>> ec79cf01
                 terminalSession.xterm?.write(output);
             });
 
