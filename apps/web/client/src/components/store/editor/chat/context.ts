import { ChatType, type DomElement } from '@onlook/models';
import {
    MessageContextType,
    type AgentRuleMessageContext,
    type BranchMessageContext,
    type ErrorMessageContext,
    type FileMessageContext,
    type HighlightMessageContext,
    type ImageMessageContext,
    type MessageContext
} from '@onlook/models/chat';
import { assertNever, type ParsedError } from '@onlook/utility';
import { makeAutoObservable, reaction } from 'mobx';
import { type EditorEngine } from '../engine';
import { type FrameData } from '../frames';

export class ChatContext {
    private _context: MessageContext[] = [];
    private selectedReactionDisposer?: () => void;

    constructor(private editorEngine: EditorEngine) {
        makeAutoObservable(this);
    }

    init() {
        this.selectedReactionDisposer = reaction(
            () => ({
                elements: this.editorEngine.elements.selected,
                frames: this.editorEngine.frames.selected,
                editorMode: this.editorEngine.state.editorMode,
            }),
            (
                { elements, frames },
            ) => {
                this.generateContextFromReaction({ elements, frames }).then((context) => {
                    const allHighlights = this._context.filter(c => c.type === MessageContextType.HIGHLIGHT);
                    const manualCodeEditorHighlights = allHighlights.filter(c => c.oid === undefined);
<<<<<<< HEAD

                    // Preserve existing images when updating context from canvas selection
                    const existingImages = this._context.filter(
                        (c) => c.type === MessageContextType.IMAGE
                    );

                    console.log('[ChatContext] Selection reaction fired:', {
                        selectedElementsCount: elements.length,
                        totalHighlightsInOldContext: allHighlights.length,
                        detailsOfAllHighlights: allHighlights.map(h => ({
                            displayName: h.displayName,
                            hasOid: h.oid !== undefined,
                            oidValue: h.oid,
                            path: h.path
                        })),
                        manualCodeEditorHighlightsToPreserve: manualCodeEditorHighlights.length,
                        newHighlightsFromCanvas: context.filter(c => c.type === MessageContextType.HIGHLIGHT).length,
                        existingImagesToPreserve: existingImages.length,
                    });

                    // Merge: new auto-generated context + preserved manual code editor highlights + existing images
                    this.context = [...context, ...manualCodeEditorHighlights, ...existingImages];

                    console.log('[ChatContext] Final context after merge:', {
                        total: this.context.length,
                        highlights: this.context.filter(c => c.type === MessageContextType.HIGHLIGHT).map(h => ({
                            displayName: h.displayName,
                            hasOid: h.oid !== undefined,
                        })),
                        images: existingImages.length,
                    });
=======
                    const allImages = this._context.filter(c => c.type === MessageContextType.IMAGE);
                    this.context = [...context, ...manualCodeEditorHighlights, ...allImages];
>>>>>>> fadafe12
                });
            },
        );
    }

    get context(): MessageContext[] {
        return this._context;
    }

    set context(context: MessageContext[]) {
        this._context = context;
    }

    addContexts(contexts: MessageContext[]) {
        const newContexts = [...this._context, ...contexts];

        // Deduplicate file contexts by path and branchId
        const fileMap = new Map<string, FileMessageContext>();
        // Deduplicate highlight contexts by path, start, end, and branchId
        const highlightMap = new Map<string, HighlightMessageContext>();
        const otherContexts: MessageContext[] = [];

        for (const context of newContexts) {
            if (context.type === MessageContextType.FILE) {
                const key = `${context.path}::${context.branchId}`;
                // Keep the most recent file context (last one wins)
                fileMap.set(key, context);
            } else if (context.type === MessageContextType.HIGHLIGHT) {
                const key = `${context.path}::${context.start}::${context.end}::${context.branchId}`;
                // Keep the most recent highlight context (last one wins)
                highlightMap.set(key, context);
            } else {
                otherContexts.push(context);
            }
        }

        this._context = [...Array.from(fileMap.values()), ...Array.from(highlightMap.values()), ...otherContexts];
    }

    addHighlightContext(path: string, content: string, start: number, end: number, branchId: string, displayName: string) {
        const highlightContext: HighlightMessageContext = {
            type: MessageContextType.HIGHLIGHT,
            path,
            content,
            displayName,
            start,
            end,
            branchId,
        };
        this.addContexts([highlightContext]);
    }

    async getContextByChatType(type: ChatType): Promise<MessageContext[]> {
        switch (type) {
            case ChatType.EDIT:
            case ChatType.CREATE:
            case ChatType.ASK:
                return await this.getChatEditContext();
            case ChatType.FIX:
                return this.getErrorContext();
            default:
                assertNever(type);
        }
    }

    async getChatEditContext(): Promise<MessageContext[]> {
        return [
            ...await this.getRefreshedContext(this.context),
            ...await this.getAgentRuleContext()
        ];
    }

    private async generateContextFromReaction({ elements, frames }: { elements: DomElement[], frames: FrameData[] }): Promise<MessageContext[]> {
        let highlightedContext: HighlightMessageContext[] = [];
        if (elements.length) {
            highlightedContext = await this.getHighlightedContext(elements);
        }

        // Derived from highlighted context - images are managed separately now
        const fileContext = await this.getFileContext(highlightedContext);
        const branchContext = this.getBranchContext(highlightedContext, frames);
        const context = [...fileContext, ...highlightedContext, ...branchContext];
        return context;
    }

    async getRefreshedContext(context: MessageContext[]): Promise<MessageContext[]> {
        // Refresh the context if possible. Files and highlight content may have changed since the last time they were added to the context.
        // Images are not refreshed as they are not editable.
        return (await Promise.all(
            context.map(async (c) => {
                if (c.type === MessageContextType.FILE && 'branchId' in c && c.branchId) {
                    const branchData = this.editorEngine.branches.getBranchDataById(c.branchId);
                    if (!branchData) {
                        console.warn(`No branch data found for branchId: ${c.branchId}`);
                        return c;
                    }

                    const fileContent = await branchData.codeEditor.readFile(c.path);
                    if (fileContent instanceof Uint8Array) {
                        console.error('File is binary', c.path);
                        return c;
                    }
                    return { ...c, content: fileContent } satisfies FileMessageContext;
                } else if (c.type === MessageContextType.HIGHLIGHT && c.oid && 'branchId' in c && c.branchId) {
                    const branchData = this.editorEngine.branches.getBranchDataById(c.branchId);
                    if (!branchData) {
                        console.warn(`No branch data found for branchId: ${c.branchId}`);
                        return c;
                    }

                    const metadata = await branchData.codeEditor.getJsxElementMetadata(c.oid);
                    if (!metadata?.code) {
                        console.error('No code block found for node', c.path);
                        return c;
                    }
                    return { ...c, content: metadata.code } satisfies HighlightMessageContext;
                }
                return c;
            }),
        )) satisfies MessageContext[];
    }

    private async getFileContext(highlightedContext: HighlightMessageContext[]): Promise<FileMessageContext[]> {
        const fileContext: FileMessageContext[] = [];

        // Create a map of file path to branch ID from highlighted context
        const filePathToBranch = new Map<string, string>();
        highlightedContext.forEach(highlight => {
            filePathToBranch.set(highlight.path, highlight.branchId);
        });

        for (const [filePath, branchId] of filePathToBranch) {
            const branchData = this.editorEngine.branches.getBranchDataById(branchId);
            if (!branchData) {
                console.warn(`No branch data found for branchId: ${branchId}`);
                continue;
            }

            const content = await branchData.codeEditor.readFile(filePath);
            if (content instanceof Uint8Array) {
                console.error('File is binary', filePath);
                continue;
            }
            fileContext.push({
                type: MessageContextType.FILE,
                displayName: filePath,
                path: filePath,
                content,
                branchId: branchId,
            });
        }
        return fileContext;
    }

    getBranchContext(
        highlightedContext: HighlightMessageContext[],
        frames: FrameData[],
    ): BranchMessageContext[] {
        // Get unique branch IDs from selected elements and frames context
        const uniqueBranchIds = new Set<string>(frames.map(frame => frame.frame.branchId));

        highlightedContext.forEach(highlight => {
            uniqueBranchIds.add(highlight.branchId);
        });

        // Get branch objects for each unique branch ID
        const branchContext: BranchMessageContext[] = [];
        uniqueBranchIds.forEach(branchId => {
            const branch = this.editorEngine.branches.getBranchById(branchId);
            if (branch) {
                branchContext.push({
                    type: MessageContextType.BRANCH,
                    branch,
                    content: branch.description ?? branch.name,
                    displayName: branch.name,
                } satisfies BranchMessageContext);
            }
        });

        return branchContext;
    }

    private async getHighlightedContext(
        selected: DomElement[],
    ): Promise<HighlightMessageContext[]> {
        const highlightedContext: HighlightMessageContext[] = [];
        for (const node of selected) {
            const oid = node.oid;
            const instanceId = node.instanceId;

            if (oid) {
                const context = await this.getHighlightContextById(oid, node.tagName, false, node.branchId);
                if (context) highlightedContext.push(context);
            }

            if (instanceId) {
                const context = await this.getHighlightContextById(instanceId, node.tagName, true, node.branchId);
                if (context) highlightedContext.push(context);
            }

            if (!oid && !instanceId) {
                console.error('No oid or instanceId found for node', node);
            }
        }

        return highlightedContext;
    }

    private async getHighlightContextById(
        id: string,
        tagName: string,
        isInstance: boolean,
        branchId: string,
    ): Promise<HighlightMessageContext | null> {
        const branchData = this.editorEngine.branches.getBranchDataById(branchId);
        if (!branchData) {
            console.warn(`No branch data found for branchId: ${branchId}`);
            return null;
        }

        const metadata = await branchData.codeEditor.getJsxElementMetadata(id);
        if (!metadata) {
            console.error('No metadata found for id', id, 'tagName:', tagName);
            return null;
        }

        const highlight: HighlightMessageContext = {
            type: MessageContextType.HIGHLIGHT,
            displayName:
                isInstance && metadata.component ? metadata.component : tagName.toLowerCase(),
            path: metadata.path,
            content: metadata.code,
            start: metadata.startTag.start.line,
            end: metadata.endTag?.end.line || metadata.startTag.end.line,
            oid: id,
            branchId: branchId,
        };

        return highlight;
    }

    private async getAgentRuleContext(): Promise<AgentRuleMessageContext[]> {
        try {
            const agentRuleFileNames = ['agents.md', 'claude.md', 'AGENTS.md', 'CLAUDE.md'];
            const sandbox = this.editorEngine.activeSandbox;
            const agentRuleContexts: AgentRuleMessageContext[] = (await Promise.all(
                agentRuleFileNames.map(async (fileName) => {
                    const filePath = `./${fileName}`;
                    if (!sandbox.fileExists(filePath)) {
                        return null;
                    }
                    const fileContent = await this.editorEngine.activeSandbox.readFile(filePath);
                    if (fileContent === null || fileContent instanceof Uint8Array) {
                        return null;
                    }
                    if (fileContent.trim().length === 0) {
                        return null;
                    }
                    return {
                        type: MessageContextType.AGENT_RULE,
                        content: fileContent,
                        displayName: fileName,
                        path: filePath,
                    } satisfies AgentRuleMessageContext;
                })
            )).filter((context) => context !== null);
            return agentRuleContexts
        } catch (error) {
            console.error('Error getting agent rule context', error);
            return [];
        }
    }

    getErrorContext(): ErrorMessageContext[] {
        const branchErrors = this.editorEngine.branches.getAllErrors();
        // Group errors by branch for context
        const branchGroups = new Map<string, ParsedError[]>();
        branchErrors.forEach((error) => {
            const existing = branchGroups.get(error.branchId) || [];
            existing.push(error);
            branchGroups.set(error.branchId, existing);
        });

        // Create context for each branch with errors
        return Array.from(branchGroups.entries()).map(([branchId, branchErrors]) => ({
            type: MessageContextType.ERROR,
            content: branchErrors
                .map((e) => `Source: ${e.sourceId}\nContent: ${e.content}\n`)
                .join('\n'),
            displayName: `Errors - ${branchErrors[0]?.branchName || 'Unknown Branch'}`,
            branchId,
        }));
    }

    async getCreateContext() {
        try {
            const createContext: MessageContext[] = [];
            const pageContext = await this.getDefaultPageContext();
            const styleGuideContext = await this.getDefaultStyleGuideContext();
            if (pageContext) {
                createContext.push(pageContext);
            }
            if (styleGuideContext) {
                createContext.push(...styleGuideContext);
            }
            return createContext;
        } catch (error) {
            console.error('Error getting create context', error);
            return [];
        }
    }

    async getDefaultPageContext(): Promise<FileMessageContext | null> {
        try {
            const activeBranchId = this.editorEngine.branches.activeBranch?.id;
            if (!activeBranchId) {
                console.error('No active branch found for default page context');
                return null;
            }

            const branchData = this.editorEngine.branches.getBranchDataById(activeBranchId);
            if (!branchData) {
                console.error(`No branch data found for activeBranchId: ${activeBranchId}`);
                return null;
            }

            const pagePaths = ['./app/page.tsx', './src/app/page.tsx'];
            for (const pagePath of pagePaths) {
                let fileContent: string | Uint8Array | null = null;
                try {
                    fileContent = await branchData.codeEditor.readFile(pagePath);
                } catch (error) {
                    console.error('Error getting default page context', error);
                    continue;
                }

                if (fileContent && typeof fileContent === 'string') {
                    const defaultPageContext: FileMessageContext = {
                        type: MessageContextType.FILE,
                        path: pagePath,
                        content: fileContent,
                        displayName: pagePath.split('/').pop() || 'page.tsx',
                        branchId: activeBranchId,
                    };
                    return defaultPageContext;
                }
            }
            return null;
        } catch (error) {
            console.error('Error getting default page context', error);
            return null;
        }
    }

    async getDefaultStyleGuideContext(): Promise<FileMessageContext[] | null> {
        try {
            const activeBranchId = this.editorEngine.branches.activeBranch?.id;
            if (!activeBranchId) {
                console.error('No active branch found for style guide context');
                return null;
            }

            const styleGuide = await this.editorEngine.theme.initializeTailwindColorContent();
            if (!styleGuide) {
                throw new Error('No style guide found');
            }
            const tailwindConfigContext: FileMessageContext = {
                type: MessageContextType.FILE,
                path: styleGuide.configPath,
                content: styleGuide.configContent,
                displayName: styleGuide.configPath.split('/').pop() || 'tailwind.config.ts',
                branchId: activeBranchId,
            };

            const cssContext: FileMessageContext = {
                type: MessageContextType.FILE,
                path: styleGuide.cssPath,
                content: styleGuide.cssContent,
                displayName: styleGuide.cssPath.split('/').pop() || 'globals.css',
                branchId: activeBranchId,
            };

            return [tailwindConfigContext, cssContext];
        } catch (error) {
            console.error('Error getting default style guide context', error);
            return null;
        }
    }

    clearImagesFromContext() {
        this.context = this.context.filter(
            (c) => c.type !== MessageContextType.IMAGE
        );
    }

    clear() {
        this.selectedReactionDisposer?.();
        this.selectedReactionDisposer = undefined;
        this.context = [];
    }
}<|MERGE_RESOLUTION|>--- conflicted
+++ resolved
@@ -6,7 +6,6 @@
     type ErrorMessageContext,
     type FileMessageContext,
     type HighlightMessageContext,
-    type ImageMessageContext,
     type MessageContext
 } from '@onlook/models/chat';
 import { assertNever, type ParsedError } from '@onlook/utility';
@@ -27,50 +26,18 @@
             () => ({
                 elements: this.editorEngine.elements.selected,
                 frames: this.editorEngine.frames.selected,
-                editorMode: this.editorEngine.state.editorMode,
             }),
             (
                 { elements, frames },
             ) => {
                 this.generateContextFromReaction({ elements, frames }).then((context) => {
+                    // Preserve some context when edited element changes
                     const allHighlights = this._context.filter(c => c.type === MessageContextType.HIGHLIGHT);
                     const manualCodeEditorHighlights = allHighlights.filter(c => c.oid === undefined);
-<<<<<<< HEAD
-
-                    // Preserve existing images when updating context from canvas selection
                     const existingImages = this._context.filter(
                         (c) => c.type === MessageContextType.IMAGE
                     );
-
-                    console.log('[ChatContext] Selection reaction fired:', {
-                        selectedElementsCount: elements.length,
-                        totalHighlightsInOldContext: allHighlights.length,
-                        detailsOfAllHighlights: allHighlights.map(h => ({
-                            displayName: h.displayName,
-                            hasOid: h.oid !== undefined,
-                            oidValue: h.oid,
-                            path: h.path
-                        })),
-                        manualCodeEditorHighlightsToPreserve: manualCodeEditorHighlights.length,
-                        newHighlightsFromCanvas: context.filter(c => c.type === MessageContextType.HIGHLIGHT).length,
-                        existingImagesToPreserve: existingImages.length,
-                    });
-
-                    // Merge: new auto-generated context + preserved manual code editor highlights + existing images
                     this.context = [...context, ...manualCodeEditorHighlights, ...existingImages];
-
-                    console.log('[ChatContext] Final context after merge:', {
-                        total: this.context.length,
-                        highlights: this.context.filter(c => c.type === MessageContextType.HIGHLIGHT).map(h => ({
-                            displayName: h.displayName,
-                            hasOid: h.oid !== undefined,
-                        })),
-                        images: existingImages.length,
-                    });
-=======
-                    const allImages = this._context.filter(c => c.type === MessageContextType.IMAGE);
-                    this.context = [...context, ...manualCodeEditorHighlights, ...allImages];
->>>>>>> fadafe12
                 });
             },
         );
