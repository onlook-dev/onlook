--- conflicted
+++ resolved
@@ -1,14 +1,7 @@
-<<<<<<< HEAD
-import { makeAutoObservable, reaction } from 'mobx';
-
-import  { type DomElement } from '@onlook/models';
-import  {
-=======
 import { ChatType, type DomElement } from '@onlook/models';
 import {
     MessageContextType,
     type AgentRuleMessageContext,
->>>>>>> b1eb66fc
     type BranchMessageContext,
     type ErrorMessageContext,
     type FileMessageContext,
@@ -16,11 +9,8 @@
     type ImageMessageContext,
     type MessageContext
 } from '@onlook/models/chat';
-import  { type ParsedError } from '@onlook/utility';
-import { ChatType } from '@onlook/models';
-import { MessageContextType } from '@onlook/models/chat';
-import { assertNever } from '@onlook/utility';
-
+import { assertNever, type ParsedError } from '@onlook/utility';
+import { makeAutoObservable, reaction } from 'mobx';
 import { type EditorEngine } from '../engine';
 import { type FrameData } from '../frames';
 
@@ -247,26 +237,24 @@
         };
     }
 
-<<<<<<< HEAD
-=======
     private async getAgentRuleContext(): Promise<AgentRuleMessageContext[]> {
         try {
             const agentRuleFilesPaths = ['agents.md', 'claude.md', 'AGENTS.md', 'CLAUDE.md'];
             const agentRuleContexts: AgentRuleMessageContext[] = (await Promise.all(
                 agentRuleFilesPaths.map(async (filePath) => {
-                    const file = await this.editorEngine.activeSandbox.readFile(`./${filePath}`);
-                    if (file === null) {
+                    const fileContent = await this.editorEngine.activeSandbox.readFile(`./${filePath}`);
+                    if (fileContent === null) {
                         return null;
                     }
-                    if (file.type === 'binary') {
+                    if (fileContent instanceof Uint8Array) {
                         return null;
                     }
-                    if (file.content.trim().length === 0) {
+                    if (fileContent.trim().length === 0) {
                         return null;
                     }
                     return {
                         type: MessageContextType.AGENT_RULE,
-                        content: file.content,
+                        content: fileContent,
                         displayName: filePath,
                         path: filePath,
                     } satisfies AgentRuleMessageContext;
@@ -279,7 +267,6 @@
         }
     }
 
->>>>>>> b1eb66fc
     getErrorContext(): ErrorMessageContext[] {
         const branchErrors = this.editorEngine.branches.getAllErrors();
         // Group errors by branch for context
@@ -342,7 +329,7 @@
                     console.error('Error getting default page context', error);
                     continue;
                 }
-                
+
                 if (fileContent && typeof fileContent === 'string') {
                     const defaultPageContext: FileMessageContext = {
                         type: MessageContextType.FILE,
