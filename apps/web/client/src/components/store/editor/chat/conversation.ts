import { api } from '@/trpc/client';
import { toDbMessage } from '@onlook/db';
import type { GitCommit } from '@onlook/git';
import { ChatMessageRole, MessageCheckpointType, type ChatConversation, type ChatMessage, type MessageContext, type UserChatMessage } from '@onlook/models';
import { makeAutoObservable } from 'mobx';
import { toast } from 'sonner';
import type { EditorEngine } from '../engine';
import { getUserChatMessageFromString } from './message';

interface CurrentConversation {
    conversation: ChatConversation;
    messages: ChatMessage[];
}

export class ConversationManager {
    current: CurrentConversation | null = null;
    conversations: ChatConversation[] = [];
    creatingConversation = false;

    constructor(
        private editorEngine: EditorEngine,
    ) {
        makeAutoObservable(this);
    }

    async applyConversations(conversations: ChatConversation[]) {
        this.conversations = conversations;
        if (conversations.length > 0 && conversations[0]) {
            const conversation = conversations[0];
            await this.selectConversation(conversation.id);
        } else {
            await this.startNewConversation();
        }
    }

    async getConversations(projectId: string): Promise<ChatConversation[]> {
        const res: ChatConversation[] | null = await this.getConversationsFromStorage(projectId);
        if (!res) {
            console.error('No conversations found');
            return [];
        }
        const conversations = res;

        const sorted = conversations.sort((a, b) => {
            return new Date(b.updatedAt).getTime() - new Date(a.updatedAt).getTime();
        });
        return sorted || [];
    }

    async startNewConversation() {
        try {
            this.creatingConversation = true;
            if (this.current?.messages.length === 0 && !this.current?.conversation.title) {
                throw new Error('Current conversation is already empty.');
            }
            const newConversation = await api.chat.conversation.upsert.mutate({
                projectId: this.editorEngine.projectId,
            });
            this.current = {
                conversation: newConversation,
                messages: [],
            };
            this.conversations.push(newConversation);
        } catch (error) {
            console.error('Error starting new conversation', error);
            toast.error('Error starting new conversation.', {
                description: error instanceof Error ? error.message : 'Unknown error',
            });
        } finally {
            this.creatingConversation = false;
        }
    }

    async selectConversation(id: string) {
        const match = this.conversations.find((c) => c.id === id);
        if (!match) {
            console.error('No conversation found with id', id);
            return;
        }

        const messages = await this.getMessagesFromStorage(id);
        this.current = {
            conversation: match,
            messages: messages,
        };
    }

    async getMessagesFromStorage(id: string): Promise<ChatMessage[]> {
        return api.chat.message.getAll.query({ conversationId: id });
    }

    deleteConversation(id: string) {
        if (!this.current) {
            console.error('No conversation found');
            return;
        }

        const index = this.conversations.findIndex((c) => c.id === id);
        if (index === -1) {
            console.error('No conversation found with id', id);
            return;
        }
        this.conversations.splice(index, 1);
        this.deleteConversationInStorage(id);
        if (this.current?.conversation.id === id) {
            if (this.conversations.length > 0 && !!this.conversations[0]) {
                this.selectConversation(this.conversations[0].id);
            } else {
                this.startNewConversation();
            }
        }
    }

    async addUserMessage(
        content: string,
        context: MessageContext[],
    ): Promise<UserChatMessage> {
        if (!this.current) {
            console.error('No conversation found');
            throw new Error('No conversation found');
        }
        const message = getUserChatMessageFromString(content, context, this.current.conversation.id);

        await this.addOrReplaceMessage(message);
        if (!this.current.conversation.title) {
            this.addConversationTitle(this.current.conversation.id, content);
        }
        return message;
    }

    async addConversationTitle(conversationId: string, content: string) {
        const title = await api.chat.conversation.generateTitle.mutate({
            conversationId,
            content,
        });
        if (!title) {
            console.error('Error generating conversation title');
            return;
        }
        // Update conversation in list
        const listConversation = this.conversations.find((c) => c.id === conversationId);
        if (!listConversation) {
            console.error('No conversation found');
            return;
        }
        listConversation.title = title;
    }

    async attachCommitToUserMessage(id: string, commit: GitCommit): Promise<void> {
        const message = this.current?.messages.find((m) => m.id === id && m.role === ChatMessageRole.USER);
        if (!message) {
            console.error('No message found with id', id);
            return;
        }
        const userMessage = message as UserChatMessage;
        const newCheckpoints = [
            ...userMessage.metadata.checkpoints,
            {
                type: MessageCheckpointType.GIT,
                oid: commit.oid,
                createdAt: new Date(),
            },
        ];
        userMessage.metadata.checkpoints = newCheckpoints;
        await api.chat.message.updateCheckpoints.mutate({
            messageId: message.id,
            checkpoints: newCheckpoints,
        });
        await this.addOrReplaceMessage(userMessage);
    }

    async addOrReplaceMessage(message: ChatMessage) {
        if (!this.current) {
            console.error('No conversation found');
            return;
        }
        const index = this.current.messages.findIndex((m) => m.id === message.id || (m.metadata?.vercelId && m.metadata?.vercelId === message.metadata?.vercelId));
        if (index === -1) {
            this.current.messages.push(message);
        } else {
            this.current.messages[index] = message;
        }
        await this.upsertMessageInStorage(message);
    }

    async removeMessages(messages: ChatMessage[]) {
        if (!this.current) {
            console.error('No conversation found');
            return;
        }
        this.current.messages = this.current.messages.filter((m) => !messages.includes(m));
        await this.deleteMessagesInStorage(messages.map((m) => m.id));
    }

    async getConversationsFromStorage(id: string): Promise<ChatConversation[] | null> {
        return api.chat.conversation.getAll.query({ projectId: id });
    }

    async updateConversationInStorage(conversation: Partial<ChatConversation> & { id: string }) {
<<<<<<< HEAD
        await api.chat.conversation.update.mutate(conversation);
=======
        await api.chat.conversation.update.mutate({
            conversationId: conversation.id,
            conversation: {
                suggestions: [],
                ...conversation,
            },
        });
>>>>>>> 1f6e0258
    }

    async deleteConversationInStorage(id: string) {
        await api.chat.conversation.delete.mutate({ conversationId: id });
    }

    async deleteMessagesInStorage(messageIds: string[]) {
        await api.chat.message.delete.mutate({ messageIds });
    }

    async upsertMessageInStorage(message: ChatMessage) {
<<<<<<< HEAD
        await api.chat.message.upsert.mutate({ message: toDbMessage(message) });
=======
        console.log('upsertMessageInStorage', message);
        await api.chat.message.upsert.mutate({ message: fromMessage(message) });
>>>>>>> 1f6e0258
    }

    clear() {
        this.current = null;
        this.conversations = [];
    }
}<|MERGE_RESOLUTION|>--- conflicted
+++ resolved
@@ -197,17 +197,7 @@
     }
 
     async updateConversationInStorage(conversation: Partial<ChatConversation> & { id: string }) {
-<<<<<<< HEAD
         await api.chat.conversation.update.mutate(conversation);
-=======
-        await api.chat.conversation.update.mutate({
-            conversationId: conversation.id,
-            conversation: {
-                suggestions: [],
-                ...conversation,
-            },
-        });
->>>>>>> 1f6e0258
     }
 
     async deleteConversationInStorage(id: string) {
@@ -219,12 +209,7 @@
     }
 
     async upsertMessageInStorage(message: ChatMessage) {
-<<<<<<< HEAD
         await api.chat.message.upsert.mutate({ message: toDbMessage(message) });
-=======
-        console.log('upsertMessageInStorage', message);
-        await api.chat.message.upsert.mutate({ message: fromMessage(message) });
->>>>>>> 1f6e0258
     }
 
     clear() {
