import { protectedProcedure } from '@/server/api/trpc';
import { trackEvent } from '@/utils/analytics/server';
import { CodeProvider, getStaticCodeProvider } from '@onlook/code-provider';
import { getSandboxPreviewUrl, Tags } from '@onlook/constants';
import {
    branches,
    canvases,
    createDefaultBranch,
    createDefaultCanvas,
    createDefaultFrame,
    createDefaultUserCanvas,
    frames,
    projects,
    userCanvases,
    userProjects,
    type Canvas,
    type Frame
} from '@onlook/db';
import { ProjectRole } from '@onlook/models';
import { eq } from 'drizzle-orm';
import { v4 as uuidv4 } from 'uuid';
import { z } from 'zod';

export const forkTemplate = protectedProcedure
    .input(z.object({
        projectId: z.string(),
    }))
    .mutation(async ({ ctx, input }) => {
        // 1. Get the source project with canvas and frames
        const sourceProject = await ctx.db.query.projects.findFirst({
            where: eq(projects.id, input.projectId),
            with: {
                canvas: {
                    with: {
                        frames: true,
                        userCanvases: true,
                    },
                },
                branches: true,
            },
        });

        if (!sourceProject) {
            throw new Error('Source project not found');
        }

        // TODO: fork each branch's sandbox

        // Get the default branch (or first branch) for sandbox ID
        const defaultBranch = sourceProject.branches?.find(b => b.isDefault) || sourceProject.branches?.[0];
        if (!defaultBranch?.sandboxId) {
            throw new Error('Source project has no sandbox ID');
        }

        // 2. Fork the sandbox
<<<<<<< HEAD
        const provider = await getProvider(defaultBranch.sandboxId);
        const newSandbox = await provider.createProject({
=======
        const CodesandboxProvider = await getStaticCodeProvider(CodeProvider.CodeSandbox);
        const newSandbox = await CodesandboxProvider.createProject({
>>>>>>> ee71e5ec
            source: 'template',
            id: defaultBranch.sandboxId,
            title: `${sourceProject.name} (Fork)`,
            tags: ['template-fork'],
        });
        const newSandboxUrl = getSandboxPreviewUrl(newSandbox.id, 3000);

        // 3. Create the new project with forked data
        const newProjectData = {
            name: `${sourceProject.name} (Copy)`,
            description: sourceProject.description,
            tags: sourceProject.tags?.filter(tag => tag !== Tags.TEMPLATE) ?? [],
            previewImgUrl: sourceProject.previewImgUrl,
            previewImgPath: sourceProject.previewImgPath,
            previewImgBucket: sourceProject.previewImgBucket,
            // Allows for the preview image to be updated
            updatedPreviewImgAt: null,
        };

        return await ctx.db.transaction(async (tx) => {
            const [newProject] = await tx.insert(projects).values(newProjectData).returning();
            if (!newProject) {
                throw new Error('Failed to create project in database');
            }

            // 4. Create the default branch for the new project
            const newBranch = createDefaultBranch({
                projectId: newProject.id,
                sandboxId: newSandbox.id,
            });
            await tx.insert(branches).values(newBranch);

            // 5. Create the association in the junction table
            await tx.insert(userProjects).values({
                userId: ctx.user.id,
                projectId: newProject.id,
                role: ProjectRole.OWNER,
            });

            // 6. Clone the canvas
            const sourceCanvas = sourceProject.canvas;
            if (sourceCanvas) {
                const newCanvas: Canvas = {
                    id: uuidv4(),
                    projectId: newProject.id
                };
                await tx.insert(canvases).values(newCanvas);

                // Clone user canvas settings (use default positioning for new user)
                const newUserCanvas = createDefaultUserCanvas(ctx.user.id, newCanvas.id, {
                    x: '120',
                    y: '120',
                    scale: '0.56',
                });
                await tx.insert(userCanvases).values(newUserCanvas);

                // 6. Clone the frames
                if (sourceCanvas.frames && sourceCanvas.frames.length > 0) {
                    const newFrames: Frame[] = sourceCanvas.frames.map(frame => ({
                        ...frame,
                        id: uuidv4(),
                        canvasId: newCanvas.id,
                        branchId: newBranch.id,
                        url: newSandboxUrl, // Update URL to point to new sandbox
                        createdAt: new Date(),
                        updatedAt: new Date(),
                    }));
                    await tx.insert(frames).values(newFrames);
                } else {
                    // Create default frames if source had none
                    const desktopFrame = createDefaultFrame({
                        canvasId: newCanvas.id,
                        branchId: newBranch.id,
                        url: newSandboxUrl,
                        overrides: {
                            x: '5',
                            y: '0',
                            width: '1536',
                            height: '960',
                        },
                    });
                    await tx.insert(frames).values(desktopFrame);
                    const mobileFrame = createDefaultFrame({
                        canvasId: newCanvas.id,
                        branchId: newBranch.id,
                        url: newSandboxUrl,
                        overrides: {
                            x: '1600',
                            y: '0',
                            width: '440',
                            height: '956',
                        },
                    });
                    await tx.insert(frames).values(mobileFrame);
                }
            } else {
                // Create default canvas and frames if source had none
                const newCanvas = createDefaultCanvas(newProject.id);
                await tx.insert(canvases).values(newCanvas);

                const newUserCanvas = createDefaultUserCanvas(ctx.user.id, newCanvas.id, {
                    x: '120',
                    y: '120',
                    scale: '0.56',
                });
                await tx.insert(userCanvases).values(newUserCanvas);

                const desktopFrame = createDefaultFrame({
                    canvasId: newCanvas.id,
                    branchId: newBranch.id,
                    url: newSandboxUrl,
                    overrides: {
                        x: '5',
                        y: '0',
                        width: '1536',
                        height: '960',
                    },
                });
                await tx.insert(frames).values(desktopFrame);
                const mobileFrame = createDefaultFrame({
                    canvasId: newCanvas.id,
                    branchId: newBranch.id,
                    url: newSandboxUrl,
                    overrides: {
                        x: '1600',
                        y: '0',
                        width: '440',
                        height: '956',
                    },
                });
                await tx.insert(frames).values(mobileFrame);
            }

            trackEvent({
                distinctId: ctx.user.id,
                event: 'user_fork_template',
                properties: {
                    sourceProjectId: input.projectId,
                    newProjectId: newProject.id,
                    sandboxId: newSandbox.id,
                },
            });

            return newProject;
        });
    });<|MERGE_RESOLUTION|>--- conflicted
+++ resolved
@@ -53,13 +53,8 @@
         }
 
         // 2. Fork the sandbox
-<<<<<<< HEAD
-        const provider = await getProvider(defaultBranch.sandboxId);
-        const newSandbox = await provider.createProject({
-=======
         const CodesandboxProvider = await getStaticCodeProvider(CodeProvider.CodeSandbox);
         const newSandbox = await CodesandboxProvider.createProject({
->>>>>>> ee71e5ec
             source: 'template',
             id: defaultBranch.sandboxId,
             title: `${sourceProject.name} (Fork)`,
