import { customDomains, customDomainVerification, userProjects, type CustomDomain } from '@onlook/db';
import type { DrizzleDb } from '@onlook/db/src/client';
import { VerificationRequestStatus } from '@onlook/models';
import { TRPCError } from '@trpc/server';
import { and, eq } from 'drizzle-orm';
import { parse } from 'tldts';

export const ensureUserOwnsDomain = async (db: DrizzleDb, userId: string, domain: string): Promise<boolean> => {
    const foundUserProjects = await db.query.userProjects.findMany({
        where: eq(userProjects.userId, userId),
        with: {
            project: {
                with: {
                    projectCustomDomains: true,
                },
            }
        },
    });

    const ownedDomains = foundUserProjects.flatMap(
        userProject => userProject.project.projectCustomDomains.map(domain => domain.fullDomain),
    );
    return ownedDomains.includes(domain);
};

export const getCustomDomain = async (db: DrizzleDb, domain: string): Promise<{ customDomain: CustomDomain, subdomain: string | null }> => {
    const parsedDomain = parse(domain);
    if (!parsedDomain.domain) {
        throw new TRPCError({
            code: 'BAD_REQUEST',
<<<<<<< HEAD
            message: `Invalid domain format`,
=======
            message: `Invalid domain format ${domain}`,
>>>>>>> cc7d5f7c
        });
    }

    if (!parsedDomain.domain) {
        throw new TRPCError({
            code: 'BAD_REQUEST',
            message: 'Could not resolve apex domain',
        });
    }

    const apexDomain = parsedDomain.domain;
    const subdomain = parsedDomain.subdomain;

    const [customDomain] = await db
        .insert(customDomains)
        .values({
            apexDomain,
        })
        .onConflictDoUpdate({
            target: customDomains.apexDomain,
            set: {
                updatedAt: new Date(),
            },
        })
        .returning();

    if (!customDomain) {
        throw new TRPCError({
            code: 'INTERNAL_SERVER_ERROR',
            message: 'Failed to create or update domain',
        });
    }

    return { customDomain, subdomain };
}

export const getVerification = async (db: DrizzleDb, projectId: string, customDomainId: string) => {
    const verification = await db.query.customDomainVerification.findFirst({
        where: and(
            eq(customDomainVerification.customDomainId, customDomainId),
            eq(customDomainVerification.projectId, projectId),
            eq(customDomainVerification.status, VerificationRequestStatus.PENDING),
        ),
    });
    return verification;
}<|MERGE_RESOLUTION|>--- conflicted
+++ resolved
@@ -28,11 +28,7 @@
     if (!parsedDomain.domain) {
         throw new TRPCError({
             code: 'BAD_REQUEST',
-<<<<<<< HEAD
-            message: `Invalid domain format`,
-=======
             message: `Invalid domain format ${domain}`,
->>>>>>> cc7d5f7c
         });
     }
 
