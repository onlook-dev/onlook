import { FREESTYLE_IP_ADDRESS } from '@onlook/constants';
import { type CustomDomainVerification } from '@onlook/db';
import { type AVerificationRecord } from '@onlook/models';
import { promises as dns } from 'dns';
<<<<<<< HEAD

=======
>>>>>>> cc7d5f7c
import { parse } from 'tldts';

export const getARecords = (subdomain: string | null): AVerificationRecord[] => {
    if (!subdomain) {
        return [{
            type: 'A',
            name: '@',
            value: FREESTYLE_IP_ADDRESS,
            verified: false,
        }, {
            type: 'A',
            name: 'www',
            value: FREESTYLE_IP_ADDRESS,
            verified: false,
        }];
    }

    return [
        {
            type: 'A',
            name: subdomain,
            value: FREESTYLE_IP_ADDRESS,
            verified: false,
        },
    ];
}

export const getFailureReason = async (verification: CustomDomainVerification): Promise<string> => {
    const errors: string[] = [];
    const txtRecord = verification.txtRecord;
    const txtRecordResponse = await isTxtRecordPresent(verification.fullDomain, txtRecord.name, txtRecord.value);

    if (!txtRecordResponse.isPresent) {
        let txtError = `TXT Record Missing:\n`;
        txtError += `    Expected:\n`;
        txtError += `        host: ${txtRecord.name}\n`;
        txtError += `        value: "${txtRecord.value}"\n`;
        if (txtRecordResponse.foundRecords.length > 0) {
            txtError += `    Found:\n`;
            txtError += `        value: ${txtRecordResponse.foundRecords.map(record => `"${record}"`).join(', ')}`;
        } else {
            txtError += `    Found: No TXT records`;
        }
        errors.push(txtError);
    }

    const aRecords = verification.aRecords;
    for (const aRecord of aRecords) {
        const aRecordResponse = await isARecordPresent(verification.fullDomain, aRecord.value);
        if (!aRecordResponse.isPresent) {
            let aError = `A Record Missing:\n`;
            aError += `    Expected:\n`;
            aError += `        host: ${aRecord.name}\n`;
            aError += `        value: ${aRecord.value}\n`;
            if (aRecordResponse.foundRecords.length > 0) {
                aError += `    Found:\n`;
                aError += `        value: ${aRecordResponse.foundRecords.join(', ')}`;
            } else {
                aError += `    Found: No A records`;
            }
            errors.push(aError);
        }
    }

    errors.push('DNS records may take up to 24 hours to update');
    return errors.join('\n\n');
};

export async function isTxtRecordPresent(fullDomain: string, name: string, expectedValue: string): Promise<{
    isPresent: boolean;
    foundRecords: string[];
}> {
    try {
        const parsedDomain = parse(fullDomain);
        if (!parsedDomain.domain) {
            return {
                isPresent: false,
                foundRecords: [],
            };
        }

        const domain = parsedDomain.domain ?? fullDomain;
        const records = await dns.resolveTxt(`${name}.${domain}`);
        const foundRecords = records.map(entry => entry.join(''));
        return {
            isPresent: foundRecords.includes(expectedValue),
            foundRecords,
        };
    } catch {
        return {
            isPresent: false,
            foundRecords: [],
        };
    }
}

export async function isARecordPresent(name: string, expectedIp: string): Promise<{
    isPresent: boolean;
    foundRecords: string[];
}> {
    try {
        const records = await dns.resolve4(name);
        return {
            isPresent: records.includes(expectedIp),
            foundRecords: records,
        };
    } catch {
        return {
            isPresent: false,
            foundRecords: [],
        };
    }
}
<|MERGE_RESOLUTION|>--- conflicted
+++ resolved
@@ -2,10 +2,6 @@
 import { type CustomDomainVerification } from '@onlook/db';
 import { type AVerificationRecord } from '@onlook/models';
 import { promises as dns } from 'dns';
-<<<<<<< HEAD
-
-=======
->>>>>>> cc7d5f7c
 import { parse } from 'tldts';
 
 export const getARecords = (subdomain: string | null): AVerificationRecord[] => {
