import { deployments, deploymentUpdateSchema } from '@onlook/db';
import {
    DeploymentStatus,
    DeploymentType
} from '@onlook/models';
import { TRPCError } from '@trpc/server';
import { and, desc, eq, or } from 'drizzle-orm';
import { z } from "zod";
import { createTRPCRouter, protectedProcedure } from "../../trpc";
import { updateDeployment } from './helpers';
import { createDeployment, publish } from './helpers/index.ts';

export const deploymentRouter = createTRPCRouter({
    getByType: protectedProcedure.input(z.object({
        projectId: z.string(),
        type: z.nativeEnum(DeploymentType),
    })).query(async ({ ctx, input }) => {
        const { projectId, type } = input;
        const deployment = await ctx.db.query.deployments.findFirst({
            where: and(
                eq(deployments.projectId, projectId),
                eq(deployments.type, type)
            ),
            orderBy: desc(deployments.createdAt),
        });
        return deployment ?? null;
    }),
    update: protectedProcedure.input(deploymentUpdateSchema).mutation(async ({ ctx, input }) => {
        return await updateDeployment(ctx.db, input);
    }),
    create: protectedProcedure.input(z.object({
        projectId: z.string(),
        type: z.nativeEnum(DeploymentType),
        buildScript: z.string().optional(),
        buildFlags: z.string().optional(),
        envVars: z.record(z.string(), z.string()).optional(),
    })).mutation(async ({ ctx, input }) => {
        const {
            projectId,
            type,
            buildScript,
            buildFlags,
            envVars,
        } = input;

        const userId = ctx.user.id;

        const existingDeployment = await ctx.db.query.deployments.findFirst({
            where: and(eq(
                deployments.projectId, projectId),
                eq(deployments.type, type),
                or(
                    eq(deployments.status, DeploymentStatus.IN_PROGRESS),
                    eq(deployments.status, DeploymentStatus.PENDING),
                ),
            ),
        });
        if (existingDeployment) {
            throw new TRPCError({
                code: 'BAD_REQUEST',
                message:
                    existingDeployment.status === DeploymentStatus.IN_PROGRESS ?
                        'Deployment in progress' :
                        'Deployment already exists',
            });
        }

        const deployment = await createDeployment(ctx.db, projectId, type, userId);
        return { deploymentId: deployment.id };
    }),
    run: protectedProcedure.input(z.object({
        deploymentId: z.string(),
    })).mutation(async ({ ctx, input }): Promise<void> => {
        const { deploymentId } = input;
        const existingDeployment = await ctx.db.query.deployments.findFirst({
            where: and(
                eq(deployments.id, deploymentId),
                or(
                    eq(deployments.status, DeploymentStatus.IN_PROGRESS),
                    eq(deployments.status, DeploymentStatus.PENDING),
                ),
            ),
        });
        if (!existingDeployment) {
            throw new TRPCError({
                code: 'BAD_REQUEST',
                message: 'Deployment not found',
            });
        }
        if (existingDeployment.status === DeploymentStatus.IN_PROGRESS) {
            throw new TRPCError({
                code: 'BAD_REQUEST',
                message: 'Deployment in progress',
            });
        }
        if (existingDeployment.status === DeploymentStatus.CANCELLED) {
            throw new TRPCError({
                code: 'BAD_REQUEST',
                message: 'Deployment cancelled',
            });
        }
        try {
            await publish({
                db: ctx.db,
                deployment: existingDeployment,
            });
            await updateDeployment(ctx.db, {
                id: deploymentId,
                status: DeploymentStatus.COMPLETED,
                message: 'Deployment Success!',
                envVars: existingDeployment.envVars ?? {},
            });
        } catch (error) {
            console.error(error);
            await updateDeployment(ctx.db, {
                id: deploymentId,
                status: DeploymentStatus.FAILED,
                message: 'Failed to publish deployment',
                envVars: existingDeployment.envVars ?? {},
            });
            throw error;
        }
    }),
    cancel: protectedProcedure.input(z.object({
        deploymentId: z.string(),
    })).mutation(async ({ ctx, input }) => {
        const { deploymentId } = input;
<<<<<<< HEAD
        await updateDeployment(ctx.db, {
            id: deploymentId,
=======
        const deployment = await ctx.db.query.deployments.findFirst({
            where: eq(deployments.id, deploymentId),
        });
        
        await updateDeployment(ctx.db, deploymentId, {
>>>>>>> 1f6e0258
            status: DeploymentStatus.CANCELLED,
            message: 'Cancelled by user',
            envVars: deployment?.envVars ?? {},
        });
    }),
});<|MERGE_RESOLUTION|>--- conflicted
+++ resolved
@@ -125,16 +125,12 @@
         deploymentId: z.string(),
     })).mutation(async ({ ctx, input }) => {
         const { deploymentId } = input;
-<<<<<<< HEAD
-        await updateDeployment(ctx.db, {
-            id: deploymentId,
-=======
         const deployment = await ctx.db.query.deployments.findFirst({
             where: eq(deployments.id, deploymentId),
         });
-        
-        await updateDeployment(ctx.db, deploymentId, {
->>>>>>> 1f6e0258
+
+        await updateDeployment(ctx.db, {
+            id: deploymentId,
             status: DeploymentStatus.CANCELLED,
             message: 'Cancelled by user',
             envVars: deployment?.envVars ?? {},
