import {
    conversations,
    fromDbMessage,
    messageInsertSchema,
    messages,
<<<<<<< HEAD
    messageUpdateSchema,
    type Message
=======
    messageUpdateSchema
>>>>>>> 3932f9e7
} from '@onlook/db';
import { MessageCheckpointType } from '@onlook/models';
import { asc, eq, inArray } from 'drizzle-orm';
import { z } from 'zod';
import { createTRPCRouter, protectedProcedure } from '../../trpc';

export const messageRouter = createTRPCRouter({
    getAll: protectedProcedure
        .input(z.object({
            conversationId: z.string(),
        }))
        .query(async ({ ctx, input }) => {
            const result = await ctx.db.query.messages.findMany({
                where: eq(messages.conversationId, input.conversationId),
                orderBy: [asc(messages.createdAt)],
            });
            return result.map((message) => fromDbMessage(message));
        }),
    upsert: protectedProcedure
        .input(z.object({
            message: messageInsertSchema
        }))
        .mutation(async ({ ctx, input }) => {
            const conversationId = input.message.conversationId;
            if (conversationId) {
                const conversation = await ctx.db.query.conversations.findFirst({
                    where: eq(conversations.id, conversationId),
                });
                if (!conversation) {
                    throw new Error(`Conversation not found`);
                }
            }
            const normalizedMessage = normalizeMessage(input.message);
            return await ctx.db
                .insert(messages)
                .values(normalizedMessage)
                .onConflictDoUpdate({
                    target: [messages.id],
                    set: {
                        ...normalizedMessage,
                    },
                });
        }),
    upsertMany: protectedProcedure
        .input(z.object({
            messages: messageInsertSchema.array(),
        }))
        .mutation(async ({ ctx, input }) => {
            const normalizedMessages = input.messages.map(normalizeMessage);
            await ctx.db.insert(messages).values(normalizedMessages);
        }),
    update: protectedProcedure
        .input(z.object({
            messageId: z.string(),
            message: messageUpdateSchema
        }))
        .mutation(async ({ ctx, input }) => {
            await ctx.db.update(messages).set({
                ...input.message,
<<<<<<< HEAD
                role: input.message.role as ChatMessageRole,
                parts: input.message.parts!,
=======
                parts: input.message.parts
>>>>>>> 3932f9e7
            }).where(eq(messages.id, input.messageId));
        }),
    updateCheckpoints: protectedProcedure
        .input(z.object({
            messageId: z.string(),
            checkpoints: z.array(z.object({
                type: z.enum(MessageCheckpointType),
                oid: z.string(),
                createdAt: z.date(),
            })),
        }))
        .mutation(async ({ ctx, input }) => {
            await ctx.db.update(messages).set({
                checkpoints: input.checkpoints,
            }).where(eq(messages.id, input.messageId));
        }),
    delete: protectedProcedure
        .input(z.object({
            messageIds: z.array(z.string()),
        }))
        .mutation(async ({ ctx, input }) => {
            await ctx.db.delete(messages).where(inArray(messages.id, input.messageIds));
        }),
    
    // TODO: We're just doing a full replacement here which is inefficient.
    // To improve this, there's basically two use-cases we need to support:
    // 1) Add new messages (doesn't need to delete + reinsert messages)
    // 2) Edit a previous message (requires deleting all messages following the edited message and inserting new ones)
    // Tool calls are supported in both cases by the fact that they result in new messages being added.
    replaceConversationMessages: protectedProcedure
        .input(z.object({
            conversationId: z.string(),
            messages: messageInsertSchema.array(),
        }))
        .mutation(async ({ ctx, input }) => {
            await ctx.db.transaction(async (tx) => {
                await tx.delete(messages).where(eq(messages.conversationId, input.conversationId));

                if (input.messages.length > 0) {
                    const normalizedMessages = input.messages.map(normalizeMessage);
                    await tx.insert(messages).values(normalizedMessages);
                }

                await tx.update(conversations).set({
                    updatedAt: new Date()
                }).where(eq(conversations.id, input.conversationId));
            });
        }),
})

const normalizeMessage = (message: z.infer<typeof messageInsertSchema>) => {
    return {
        ...message,
<<<<<<< HEAD
        role: message.role as ChatMessageRole,
        parts: message.parts!,
=======
        parts: message.parts,
>>>>>>> 3932f9e7
        createdAt: typeof message.createdAt === 'string' ? new Date(message.createdAt) : message.createdAt,
    };
};<|MERGE_RESOLUTION|>--- conflicted
+++ resolved
@@ -3,12 +3,7 @@
     fromDbMessage,
     messageInsertSchema,
     messages,
-<<<<<<< HEAD
-    messageUpdateSchema,
-    type Message
-=======
     messageUpdateSchema
->>>>>>> 3932f9e7
 } from '@onlook/db';
 import { MessageCheckpointType } from '@onlook/models';
 import { asc, eq, inArray } from 'drizzle-orm';
@@ -68,12 +63,6 @@
         .mutation(async ({ ctx, input }) => {
             await ctx.db.update(messages).set({
                 ...input.message,
-<<<<<<< HEAD
-                role: input.message.role as ChatMessageRole,
-                parts: input.message.parts!,
-=======
-                parts: input.message.parts
->>>>>>> 3932f9e7
             }).where(eq(messages.id, input.messageId));
         }),
     updateCheckpoints: protectedProcedure
@@ -97,7 +86,7 @@
         .mutation(async ({ ctx, input }) => {
             await ctx.db.delete(messages).where(inArray(messages.id, input.messageIds));
         }),
-    
+
     // TODO: We're just doing a full replacement here which is inefficient.
     // To improve this, there's basically two use-cases we need to support:
     // 1) Add new messages (doesn't need to delete + reinsert messages)
@@ -127,12 +116,6 @@
 const normalizeMessage = (message: z.infer<typeof messageInsertSchema>) => {
     return {
         ...message,
-<<<<<<< HEAD
-        role: message.role as ChatMessageRole,
-        parts: message.parts!,
-=======
-        parts: message.parts,
->>>>>>> 3932f9e7
         createdAt: typeof message.createdAt === 'string' ? new Date(message.createdAt) : message.createdAt,
     };
 };