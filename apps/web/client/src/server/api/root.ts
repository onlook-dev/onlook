--- conflicted
+++ resolved
@@ -1,10 +1,5 @@
 import { createCallerFactory, createTRPCRouter } from '~/server/api/trpc';
-<<<<<<< HEAD
-import { canvasRouter, chatRouter, codeRouter, domainRouter, frameRouter, githubRouter, invitationRouter, memberRouter, projectRouter, sandboxRouter, subscriptionRouter, userCanvasRouter, userRouter, usageRouter } from './routers';
-=======
-import { canvasRouter, chatRouter, codeRouter, domainRouter, frameRouter, githubRouter, invitationRouter, memberRouter, projectRouter, sandboxRouter, subscriptionRouter, userCanvasRouter, userRouter } from './routers';
-import { imageRouter } from './routers/image';
->>>>>>> 2659f967
+import { canvasRouter, chatRouter, codeRouter, domainRouter, frameRouter, githubRouter, imageRouter, invitationRouter, memberRouter, projectRouter, sandboxRouter, subscriptionRouter, usageRouter, userCanvasRouter, userRouter } from './routers';
 
 /**
  * This is the primary router for your server.
@@ -25,11 +20,8 @@
     domain: domainRouter,
     github: githubRouter,
     subscription: subscriptionRouter,
-<<<<<<< HEAD
     usage: usageRouter,
-=======
     image: imageRouter,
->>>>>>> 2659f967
 });
 
 // export type definition of API
