import { createClient as createTRPCClient } from '@/trpc/request-server';
import { createClient as createSupabaseClient } from '@/utils/supabase/request-server';
import { askToolSet, buildToolSet, getAskModeSystemPrompt, getCreatePageSystemPrompt, getSystemPrompt, initModel } from '@onlook/ai';
import { ChatType, CLAUDE_MODELS, LLMProvider, type Usage, UsageType } from '@onlook/models';
import { generateObject, NoSuchToolError, streamText } from 'ai';
import { type NextRequest } from 'next/server';

export async function POST(req: NextRequest) {
    try {
        const user = await getSupabaseUser(req);
        if (!user) {
            return new Response(JSON.stringify({
                error: 'Unauthorized, no user found. Please login again.',
                code: 401
            }), {
                status: 401,
                headers: { 'Content-Type': 'application/json' }
            });
        }

        const usageCheckResult = await checkMessageLimit(req);
        if (usageCheckResult.exceeded) {
            return new Response(JSON.stringify({
                error: 'Message limit exceeded. Please upgrade to a paid plan.',
                code: 402,
                usage: usageCheckResult.usage,
            }), {
                status: 402,
                headers: { 'Content-Type': 'application/json' }
            });
        }

        return streamResponse(req);
    } catch (error: any) {
        console.error('Error in chat', error);
        return new Response(JSON.stringify({
            error: 'Internal Server Error',
            code: 500,
            details: error instanceof Error ? error.message : String(error)
        }), {
            status: 500,
            headers: { 'Content-Type': 'application/json' }
        });
    }
}

export const checkMessageLimit = async (req: NextRequest): Promise<{
    exceeded: boolean;
    usage: Usage;
}> => {
    const { api } = await createTRPCClient(req);
    const usage = await api.usage.get();

    const dailyUsage = usage.daily;
    const dailyExceeded = dailyUsage.usageCount >= dailyUsage.limitCount;
    if (dailyExceeded) {
        return {
            exceeded: true,
            usage: dailyUsage,
        };
    }

    const monthlyUsage = usage.monthly;
    const monthlyExceeded = monthlyUsage.usageCount >= monthlyUsage.limitCount;
    if (monthlyExceeded) {
        return {
            exceeded: true,
            usage: monthlyUsage,
        };
    }

    return {
        exceeded: false,
        usage: monthlyUsage,
    };
}

export const getSupabaseUser = async (request: NextRequest) => {
    const supabase = await createSupabaseClient(request);
    const { data: { user } } = await supabase.auth.getUser();
    return user;
}

export const streamResponse = async (req: NextRequest) => {
    const { messages, maxSteps, chatType } = await req.json();
<<<<<<< HEAD
    const { model, providerOptions } = await initModel({
        provider: LLMProvider.ANTHROPIC,
        model: CLAUDE_MODELS.SONNET_4,
    });
    const systemPrompt = chatType === ChatType.CREATE ? getCreatePageSystemPrompt() : getSystemPrompt();
=======
    const { model, providerOptions } = await initModel(LLMProvider.ANTHROPIC, CLAUDE_MODELS.SONNET_4);

    let systemPrompt: string;
    switch (chatType) {
        case ChatType.CREATE:
            systemPrompt = getCreatePageSystemPrompt();
            break;
        case ChatType.ASK:
            systemPrompt = getAskModeSystemPrompt();
            break;
        case ChatType.EDIT:
        default:
            systemPrompt = getSystemPrompt();
            break;
    }

    const toolSet = chatType === ChatType.ASK ? askToolSet : buildToolSet;

>>>>>>> 687fe882
    const result = streamText({
        model,
        messages: [
            {
                role: 'system',
                content: systemPrompt,
                providerOptions,
            },
            ...messages,
        ],
        maxSteps,
        tools: toolSet,
        toolCallStreaming: true,
        maxTokens: 64000,
        experimental_repairToolCall: async ({ toolCall, tools, parameterSchema, error }) => {
            if (NoSuchToolError.isInstance(error)) {
                throw new Error(
                    `Tool "${toolCall.toolName}" not found. Available tools: ${Object.keys(tools).join(', ')}`,
                );
            }
            const tool = tools[toolCall.toolName as keyof typeof tools];

            console.warn(
                `Invalid parameter for tool ${toolCall.toolName} with args ${JSON.stringify(toolCall.args)}, attempting to fix`,
            );

            const { object: repairedArgs } = await generateObject({
                model,
                schema: tool?.parameters,
                prompt: [
                    `The model tried to call the tool "${toolCall.toolName}"` +
                    ` with the following arguments:`,
                    JSON.stringify(toolCall.args),
                    `The tool accepts the following schema:`,
                    JSON.stringify(parameterSchema(toolCall)),
                    'Please fix the arguments.',
                ].join('\n'),
            });

            return { ...toolCall, args: JSON.stringify(repairedArgs) };
        },
        onError: (error) => {
            console.error('Error in chat', error);
        },
    });

    try {
        if (chatType === ChatType.EDIT) {
            const user = await getSupabaseUser(req);
            if (!user) {
                throw new Error('User not found');
            }
            const { api } = await createTRPCClient(req);
            await api.usage.increment({
                type: UsageType.MESSAGE,
            });
        }
    } catch (error) {
        console.error('Error in chat usage increment', error);
    }

    return result.toDataStreamResponse();
}<|MERGE_RESOLUTION|>--- conflicted
+++ resolved
@@ -83,14 +83,10 @@
 
 export const streamResponse = async (req: NextRequest) => {
     const { messages, maxSteps, chatType } = await req.json();
-<<<<<<< HEAD
     const { model, providerOptions } = await initModel({
         provider: LLMProvider.ANTHROPIC,
         model: CLAUDE_MODELS.SONNET_4,
     });
-    const systemPrompt = chatType === ChatType.CREATE ? getCreatePageSystemPrompt() : getSystemPrompt();
-=======
-    const { model, providerOptions } = await initModel(LLMProvider.ANTHROPIC, CLAUDE_MODELS.SONNET_4);
 
     let systemPrompt: string;
     switch (chatType) {
@@ -105,10 +101,7 @@
             systemPrompt = getSystemPrompt();
             break;
     }
-
     const toolSet = chatType === ChatType.ASK ? askToolSet : buildToolSet;
-
->>>>>>> 687fe882
     const result = streamText({
         model,
         messages: [
