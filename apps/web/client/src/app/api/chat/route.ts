import { trackEvent } from '@/utils/analytics/server';
import { convertToStreamMessages, getToolSetFromType } from '@onlook/ai';
import { ChatType, type ChatMessage } from '@onlook/models';
import { stepCountIs, streamText } from 'ai';
import { type NextRequest } from 'next/server';
import { v4 as uuidv4 } from 'uuid';
import { checkMessageLimit, decrementUsage, errorHandler, getModelFromType, getSupabaseUser, getSystemPromptFromType, incrementUsage, repairToolCall } from './helpers';

const MAX_STEPS = 20;

export async function POST(req: NextRequest) {
    try {
        const user = await getSupabaseUser(req);
        if (!user) {
            return new Response(JSON.stringify({
                error: 'Unauthorized, no user found. Please login again.',
                code: 401
            }), {
                status: 401,
                headers: { 'Content-Type': 'application/json' }
            });
        }
        const usageCheckResult = await checkMessageLimit(req);
        if (usageCheckResult.exceeded) {
            trackEvent({
                distinctId: user.id,
                event: 'message_limit_exceeded',
                properties: {
                    usage: usageCheckResult.usage,
                },
            });
            return new Response(JSON.stringify({
                error: 'Message limit exceeded. Please upgrade to a paid plan.',
                code: 402,
                usage: usageCheckResult.usage,
            }), {
                status: 402,
                headers: { 'Content-Type': 'application/json' }
            });
        }

        return streamResponse(req, user.id);
    } catch (error: unknown) {
        console.error('Error in chat', error);
        return new Response(JSON.stringify({
            error: error instanceof Error ? error.message : String(error),
            code: 500,
        }), {
            status: 500,
            headers: { 'Content-Type': 'application/json' }
        });
    }
}

export const streamResponse = async (req: NextRequest, userId: string) => {
    const body = await req.json();
    const { messages, chatType, conversationId, projectId } = body as {
        messages: ChatMessage[],
        chatType: ChatType,
        conversationId: string,
        projectId: string,
    };
    // Updating the usage record and rate limit is done here to avoid
    // abuse in the case where a single user sends many concurrent requests.
    // If the call below fails, the user will not be penalized.
    let usageRecord: {
        usageRecordId: string | undefined;
        rateLimitId: string | undefined;
    } | null = null;

    try {
        const lastUserMessage = messages.findLast((message) => message.role === 'user');
        const traceId = lastUserMessage?.id ?? uuidv4();

        if (chatType === ChatType.EDIT) {
            usageRecord = await incrementUsage(req, traceId);
        }
        const modelConfig = await getModelFromType(chatType);
        const { model, providerOptions, headers } = modelConfig;
        const systemPrompt = getSystemPromptFromType(chatType);
        const tools = getToolSetFromType(chatType);

        const result = streamText({
            model,
            headers,
            tools,
            stopWhen: stepCountIs(MAX_STEPS),
            messages: [
                {
                    role: 'system',
                    content: systemPrompt,
                    providerOptions,
                },
                ...convertToStreamMessages(messages),
            ],
            experimental_telemetry: {
                isEnabled: true,
                metadata: {
                    conversationId,
                    projectId,
                    userId,
                    chatType: chatType,
                    tags: ['chat'],
                    langfuseTraceId: traceId,
                    sessionId: conversationId,
                },
            },
            experimental_repairToolCall: repairToolCall,
            onError: async (error) => {
                console.error('Error in chat stream call', error);
                // if there was an error with the API, do not penalize the user
                await decrementUsage(req, usageRecord);

                // Ensure the stream stops on error by re-throwing
                if (error instanceof Error) {
                    throw error;
                } else {
                    const errorMessage = typeof error === 'string' ? error : JSON.stringify(error);
                    throw new Error(errorMessage);
                }
            }
        })


        return result.toUIMessageStreamResponse(
            {
                originalMessages: messages,
<<<<<<< HEAD
                messageMetadata: ({
                    part
                }) => {
                    if (part.type === 'finish-step') {
                        console.log('finish-step part with usage:', part);
                        return {
                            finishReason: part.finishReason,
                            usage: part.usage, // Include usage data if available
                        }
=======
                generateMessageId: () => uuidv4(),
                messageMetadata: ({ part }) => {
                    return {
                        createdAt: new Date(),
                        conversationId,
                        context: [],
                        checkpoints: [],
                        finishReason: part.type === 'finish-step' ? part.finishReason : undefined,
>>>>>>> 3932f9e7
                    }
                },
                onError: errorHandler,
            }
        );
    } catch (error) {
        console.error('Error in streamResponse setup', error);
        // If there was an error setting up the stream and we incremented usage, revert it
        if (usageRecord) {
            await decrementUsage(req, usageRecord);
        }
        throw error;
    }
}<|MERGE_RESOLUTION|>--- conflicted
+++ resolved
@@ -1,6 +1,6 @@
 import { trackEvent } from '@/utils/analytics/server';
 import { convertToStreamMessages, getToolSetFromType } from '@onlook/ai';
-import { ChatType, type ChatMessage } from '@onlook/models';
+import { ChatType, type ChatMessage, type ChatMetadata } from '@onlook/models';
 import { stepCountIs, streamText } from 'ai';
 import { type NextRequest } from 'next/server';
 import { v4 as uuidv4 } from 'uuid';
@@ -121,21 +121,9 @@
             }
         })
 
-
-        return result.toUIMessageStreamResponse(
+        return result.toUIMessageStreamResponse<ChatMessage>(
             {
                 originalMessages: messages,
-<<<<<<< HEAD
-                messageMetadata: ({
-                    part
-                }) => {
-                    if (part.type === 'finish-step') {
-                        console.log('finish-step part with usage:', part);
-                        return {
-                            finishReason: part.finishReason,
-                            usage: part.usage, // Include usage data if available
-                        }
-=======
                 generateMessageId: () => uuidv4(),
                 messageMetadata: ({ part }) => {
                     return {
@@ -144,8 +132,8 @@
                         context: [],
                         checkpoints: [],
                         finishReason: part.type === 'finish-step' ? part.finishReason : undefined,
->>>>>>> 3932f9e7
-                    }
+                        usage: part.type === 'finish-step' ? part.usage : undefined,
+                    } satisfies ChatMetadata;
                 },
                 onError: errorHandler,
             }
