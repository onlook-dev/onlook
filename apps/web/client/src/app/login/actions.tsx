'use server';

import { createClient } from '@/utils/supabase/server';
import { SEED_USER } from '@onlook/db';
import { SignInMethod } from '@onlook/models';
import { headers } from 'next/headers';
import { redirect } from 'next/navigation';

<<<<<<< HEAD
export async function login(provider: SignInMethod, returnUrl?: string) {
=======
export async function login(provider: SignInMethod.GITHUB | SignInMethod.GOOGLE) {
>>>>>>> 6dcd3622
    const supabase = await createClient();
    const headersList = await headers();
    let origin = headersList.get('origin');
    
    const redirectTo = returnUrl
        ? `${origin}/auth/callback?returnUrl=${encodeURIComponent(returnUrl)}`
        : `${origin}/auth/callback`;

    // If already session, redirect
    const {
        data: { session },
    } = await supabase.auth.getSession();
    if (session) {
        redirect('/');
    }

    // Start OAuth flow
    // Note: User object will be created in the auth callback route if it doesn't exist
    const { data, error } = await supabase.auth.signInWithOAuth({
        provider,
        options: {
            redirectTo: `${origin}/auth/callback`,
        },
    });

    if (error) {
        redirect('/error');
    }

    redirect(data.url);
}

export async function devLogin() {
    if (process.env.NODE_ENV !== 'development') {
        throw new Error('Dev login is only available in development mode');
    }

    const supabase = await createClient();

    const { data: { session } } = await supabase.auth.getSession();

    if (session) {
        redirect('/');
    }

    const { data, error } = await supabase.auth.signInWithPassword({
        email: SEED_USER.EMAIL,
        password: SEED_USER.PASSWORD,
    });

    if (error) {
        console.error('Error signing in with password:', error);
        throw new Error('Error signing in with password');
    }
    redirect('/');
}<|MERGE_RESOLUTION|>--- conflicted
+++ resolved
@@ -6,11 +6,8 @@
 import { headers } from 'next/headers';
 import { redirect } from 'next/navigation';
 
-<<<<<<< HEAD
-export async function login(provider: SignInMethod, returnUrl?: string) {
-=======
-export async function login(provider: SignInMethod.GITHUB | SignInMethod.GOOGLE) {
->>>>>>> 6dcd3622
+export async function login(provider: SignInMethod.GITHUB | SignInMethod.GOOGLE, returnUrl?: string) {
+
     const supabase = await createClient();
     const headersList = await headers();
     let origin = headersList.get('origin');
@@ -32,7 +29,7 @@
     const { data, error } = await supabase.auth.signInWithOAuth({
         provider,
         options: {
-            redirectTo: `${origin}/auth/callback`,
+            redirectTo,
         },
     });
 
