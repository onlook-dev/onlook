'use client';

import { Button } from '@onlook/ui/button';
import { DropdownMenu, DropdownMenuContent, DropdownMenuTrigger } from '@onlook/ui/dropdown-menu';
import { Icons } from '@onlook/ui/icons';

import { useTextControl } from '../hooks/use-text-control';
<<<<<<< HEAD
import { useDropdownControl } from '../hooks/use-dropdown-manager';
import { InputColor } from '../inputs/input-color';
import { InputIcon } from '../inputs/input-icon';
import { InputRadio } from '../inputs/input-radio';
import { HoverOnlyTooltip } from '../hover-tooltip';
import { ToolbarButton } from '../toolbar-button';
=======
import { HoverOnlyTooltip } from '../hover-tooltip';
import { InputColor } from '../inputs/input-color';
import { InputIcon } from '../inputs/input-icon';
import { InputRadio } from '../inputs/input-radio';
>>>>>>> 0ef341aa

export const AdvancedTypography = () => {
    const {
        textState,
        handleLetterSpacingChange,
        handleCapitalizationChange,
        handleTextDecorationChange,
        handleLineHeightChange,
    } = useTextControl();

    const { isOpen, onOpenChange } = useDropdownControl({ 
        id: 'advanced-typography-dropdown' 
    });
    
    const handleClose = () => {
        onOpenChange(false);
    };

    const capitalizationOptions = [
        { value: 'uppercase', label: 'AA' },
        { value: 'capitalize', label: 'Aa' },
        { value: 'lowercase', label: 'aa' },
        { value: 'none', icon: <Icons.CrossL className="h-4 w-4" /> },
    ];

    const decorationOptions = [
        { value: 'underline', icon: <Icons.TextUnderline className="h-4 w-4" /> },
        { value: 'overline', icon: <Icons.TextOverline className="h-4 w-4" /> },
        { value: 'line-through', icon: <Icons.TextStrikeThrough className="h-4 w-4" /> },
        { value: 'none', icon: <Icons.CrossL className="h-4 w-4" /> },
    ];

    return (
<<<<<<< HEAD
        <DropdownMenu open={isOpen} onOpenChange={onOpenChange}>
=======
        <DropdownMenu open={open} onOpenChange={setOpen} modal={false}>
>>>>>>> 0ef341aa
            <HoverOnlyTooltip
                content="Advanced Typography"
                side="bottom"
                className="mt-1"
                hideArrow
                disabled={isOpen}
            >
                <DropdownMenuTrigger asChild>
                    <ToolbarButton
                        isOpen={isOpen}
                        className="flex min-w-10 items-center justify-center px-2"
                    >
                        <Icons.AdvancedTypography className="h-4 w-4" />
                    </ToolbarButton>
                </DropdownMenuTrigger>
            </HoverOnlyTooltip>
            <DropdownMenuContent
                side="bottom"
                align="start"
                className="mt-1 w-[300px] rounded-xl p-0 bg-background shadow-lg border border-border"
            >
                <div className="flex justify-between items-center pl-4 pr-2.5 py-1.5 border-b border-border">
                    <h2 className="text-sm font-normal text-foreground">Advanced Typography</h2>
                    <Button
                        variant="ghost"
                        size="icon"
                        className="h-7 w-7 rounded-md hover:bg-background-secondary"
                        onClick={handleClose}
                    >
                        <Icons.CrossS className="h-4 w-4" />
                    </Button>
                </div>
                <div className="space-y-4 px-4 py-2">
                    <div className="flex items-center justify-between">
                        <span className="text-sm text-muted-foreground w-20">Color</span>
                        <div className="flex-1">
                            <InputColor color={textState.textColor} elementStyleKey="color" />
                        </div>
                    </div>
                    <div className="flex items-center justify-between">
                        <span className="text-sm text-muted-foreground w-20">Line</span>
                        <div className="flex-1">
                            <InputIcon
                                value={isNaN(parseFloat(textState.lineHeight)) ? 0 : parseFloat(textState.lineHeight)}
                                onChange={(value) => handleLineHeightChange(value.toString())}
                            />
                        </div>
                    </div>
                    <div className="flex items-center justify-between">
                        <span className="text-sm text-muted-foreground w-20">Letter</span>
                        <div className="flex-1">
                            <InputIcon
                                value={isNaN(parseFloat(textState.letterSpacing)) ? 0 : parseFloat(textState.letterSpacing)}
                                onChange={(value) => handleLetterSpacingChange(value.toString())}
                            />
                        </div>
                    </div>
                    <div className="flex items-center gap-3">
                        <span className="text-sm text-muted-foreground w-20">Capitalize</span>
                        <div className="w-[225px]">
                            <InputRadio
                                options={capitalizationOptions}
                                value={textState.capitalization}
                                onChange={handleCapitalizationChange}
                                className="flex-1"
                            />
                        </div>
                    </div>
                    <div className="flex items-center gap-3">
                        <span className="text-sm text-muted-foreground w-20">Decorate</span>
                        <div className="w-[225px]">
                            <InputRadio
                                options={decorationOptions}
                                value={textState.textDecorationLine}
                                onChange={handleTextDecorationChange}
                                className="flex-1"
                            />
                        </div>
                    </div>
                </div>
            </DropdownMenuContent>
        </DropdownMenu>
    );
}<|MERGE_RESOLUTION|>--- conflicted
+++ resolved
@@ -5,19 +5,12 @@
 import { Icons } from '@onlook/ui/icons';
 
 import { useTextControl } from '../hooks/use-text-control';
-<<<<<<< HEAD
 import { useDropdownControl } from '../hooks/use-dropdown-manager';
 import { InputColor } from '../inputs/input-color';
 import { InputIcon } from '../inputs/input-icon';
 import { InputRadio } from '../inputs/input-radio';
 import { HoverOnlyTooltip } from '../hover-tooltip';
 import { ToolbarButton } from '../toolbar-button';
-=======
-import { HoverOnlyTooltip } from '../hover-tooltip';
-import { InputColor } from '../inputs/input-color';
-import { InputIcon } from '../inputs/input-icon';
-import { InputRadio } from '../inputs/input-radio';
->>>>>>> 0ef341aa
 
 export const AdvancedTypography = () => {
     const {
@@ -51,11 +44,7 @@
     ];
 
     return (
-<<<<<<< HEAD
-        <DropdownMenu open={isOpen} onOpenChange={onOpenChange}>
-=======
-        <DropdownMenu open={open} onOpenChange={setOpen} modal={false}>
->>>>>>> 0ef341aa
+        <DropdownMenu open={isOpen} onOpenChange={onOpenChange} modal={false}>
             <HoverOnlyTooltip
                 content="Advanced Typography"
                 side="bottom"
