--- conflicted
+++ resolved
@@ -9,12 +9,12 @@
 } from "@onlook/ui/dropdown-menu";
 import { Icons } from "@onlook/ui/icons";
 import { Color } from "@onlook/utility";
-import { useEffect, useState, useCallback } from "react";
+import { useEffect, useState } from "react";
 import { useBoxControl } from "../hooks/use-box-control";
+import { HoverOnlyTooltip } from "../HoverOnlyTooltip";
 import { InputColor } from "../inputs/input-color";
 import { InputRange } from "../inputs/input-range";
 import { SpacingInputs } from "../inputs/spacing-inputs";
-import { HoverOnlyTooltip } from "../HoverOnlyTooltip";
 
 export const Border = () => {
     const editorEngine = useEditorEngine();
@@ -22,12 +22,11 @@
     const [activeTab, setActiveTab] = useState('all');
     const { boxState, handleBoxChange, handleUnitChange, handleIndividualChange } =
         useBoxControl('border');
-<<<<<<< HEAD
     const [borderColor, setBorderColor] = useState<string>('#080808');
     const [open, setOpen] = useState(false);
 
     useEffect(() => {
-        const color = editorEngine.style.selectedStyle?.styles.computed.borderColor;        
+        const color = editorEngine.style.selectedStyle?.styles.computed.borderColor;
         if (color) {
             setBorderColor(
                 Color.from(
@@ -36,9 +35,6 @@
             );
         }
     }, [editorEngine.style.selectedStyle?.styles.computed.borderColor]);
-=======
-    const [borderColor, setBorderColor] = useState<string>(Color.from(initialColor ?? '#080808').toHex());
->>>>>>> 27c7ea04
 
     const handleColorChange = (color: string) => {
         setBorderColor(color);
@@ -71,10 +67,10 @@
                             <span className="text-small">{boxState.borderWidth.value}</span>
                         ) : null}
                         {(boxState.borderWidth.num ?? 0) > 0 ||
-                         (boxState.borderTopWidth?.num ?? 0) > 0 ||
-                         (boxState.borderRightWidth?.num ?? 0) > 0 ||
-                         (boxState.borderBottomWidth?.num ?? 0) > 0 ||
-                         (boxState.borderLeftWidth?.num ?? 0) > 0 ? (
+                            (boxState.borderTopWidth?.num ?? 0) > 0 ||
+                            (boxState.borderRightWidth?.num ?? 0) > 0 ||
+                            (boxState.borderBottomWidth?.num ?? 0) > 0 ||
+                            (boxState.borderLeftWidth?.num ?? 0) > 0 ? (
                             <div
                                 className="w-5 h-5 rounded-md"
                                 style={borderStyle}
@@ -130,10 +126,10 @@
                         (boxState.borderBottomWidth.num ?? 0) > 0 ||
                         (boxState.borderLeftWidth.num ?? 0) > 0)
                 ) && (
-                    <div className="mt-3">
-                        <InputColor color={borderColor} elementStyleKey="borderColor" onColorChange={handleColorChange} />
-                    </div>
-                )}
+                        <div className="mt-3">
+                            <InputColor color={borderColor} elementStyleKey="borderColor" onColorChange={handleColorChange} />
+                        </div>
+                    )}
             </DropdownMenuContent>
         </DropdownMenu>
     );
