--- conflicted
+++ resolved
@@ -34,49 +34,22 @@
     };
 
     return (
-<<<<<<< HEAD
-        <DropdownMenu open={isOpen} onOpenChange={onOpenChange}>
-            <HoverOnlyTooltip
-                content="Image Fit"
-                side="bottom"
-                className="mt-1"
-                hideArrow
-                disabled={isOpen}
-            >
-                <DropdownMenuTrigger asChild>
-                    <ToolbarButton
-                        isOpen={isOpen}
-                        className="flex items-center gap-2 px-3"
+        <DropdownMenu modal={false}>
+            <DropdownMenuTrigger asChild>
+                <ToolbarButton
+                    isOpen={isOpen}
+                    className="flex items-center gap-2 px-3"
                     >
                         <Icons.Image className="h-4 w-4 min-h-4 min-w-4" />
                         <span className="text-sm">
                             {objectFit === 'cover'
                                 ? 'Cover'
                                 : objectFit === 'contain'
-                                  ? 'Contain'
-                                  : 'Fill'}
+                                    ? 'Contain'
+                                    : 'Fill'}
                         </span>
-                    </ToolbarButton>
-                </DropdownMenuTrigger>
-            </HoverOnlyTooltip>
-=======
-        <DropdownMenu modal={false}>
-            <DropdownMenuTrigger asChild>
-                <Button
-                    variant="ghost"
-                    className="flex items-center gap-2 text-muted-foreground border border-border/0 cursor-pointer rounded-lg hover:bg-background-tertiary/20 hover:text-white hover:border hover:border-border data-[state=open]:bg-background-tertiary/20 data-[state=open]:text-white data-[state=open]:border data-[state=open]:border-border px-3 focus-visible:ring-0 focus-visible:ring-offset-0 focus:outline-none focus-visible:outline-none active:border-0"
-                >
-                    <Icons.Image className="h-4 w-4 min-h-4 min-w-4" />
-                    <span className="text-sm">
-                        {objectFit === 'cover'
-                            ? 'Cover'
-                            : objectFit === 'contain'
-                                ? 'Contain'
-                                : 'Fill'}
-                    </span>
-                </Button>
+                </ToolbarButton>
             </DropdownMenuTrigger>
->>>>>>> 0ef341aa
             <DropdownMenuContent align="start" className="min-w-[120px] mt-2 p-1 rounded-lg">
                 <div className="p-2 space-y-2">
                     <div className="space-y-1">
