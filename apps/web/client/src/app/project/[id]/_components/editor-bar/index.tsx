--- conflicted
+++ resolved
@@ -8,11 +8,7 @@
 import { DivSelected } from './div-selected';
 import { DropdownManagerProvider } from './hooks/use-dropdown-manager';
 import { TextSelected } from './text-selected';
-<<<<<<< HEAD
-import { WindowEditorBar } from './window-editor';
-=======
-import { WindowsSelected } from './window-selected';
->>>>>>> fcec06bd
+import { WindowSelected } from './window-selected';
 
 enum TAG_CATEGORIES {
     TEXT = 'text',
@@ -82,7 +78,7 @@
 
     const getTopBar = () => {
         if (windowSelected) {
-            return <WindowsSelected />;
+            return <WindowSelected />;
         }
         if (selectedTag === TAG_CATEGORIES.TEXT) {
             return <TextSelected availableWidth={availableWidth} />;
@@ -92,28 +88,6 @@
 
     return (
         <DropdownManagerProvider>
-<<<<<<< HEAD
-            {editorEngine.frames.selected[0] && (
-                <motion.div
-                    initial={{ opacity: 0, y: -10 }}
-                    animate={{ opacity: 1, y: 0 }}
-                    exit={{ opacity: 0, y: -10 }}
-                    className={cn(
-                        "flex flex-col border-[0.5px] border-border p-1 px-1.5 bg-background/95 rounded-xl backdrop-blur-md drop-shadow-xl z-50 overflow-hidden",
-                        editorEngine.state.editorMode === EditorMode.PREVIEW && "hidden"
-                    )}
-                >
-                    {!editorEngine.elements.selected[0] ? (
-                        <WindowEditorBar />
-                    ) : (
-                        <>
-                            {selectedTag === TAG_CATEGORIES.TEXT && <TextSelected availableWidth={availableWidth} />}
-                            {selectedTag === TAG_CATEGORIES.DIV && <DivSelected availableWidth={availableWidth} />}
-                        </>
-                    )}
-                </motion.div>
-            )}
-=======
             <motion.div
                 initial={{ opacity: 0, y: 20 }}
                 animate={{ opacity: 1, y: 0 }}
@@ -132,7 +106,6 @@
             >
                 {getTopBar()}
             </motion.div>
->>>>>>> fcec06bd
         </DropdownManagerProvider>
     );
 });