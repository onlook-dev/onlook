--- conflicted
+++ resolved
@@ -147,13 +147,8 @@
     const MarginIcon = getMarginIcon();
     const marginValue = getMarginDisplay();
 
-<<<<<<< HEAD
-    return (    
-        <DropdownMenu open={isOpen} onOpenChange={onOpenChange}>
-=======
     return (
         <DropdownMenu open={isOpen} onOpenChange={onOpenChange} modal={false}>
->>>>>>> 0ef341aa
             <HoverOnlyTooltip content="Margin" side="bottom" className="mt-1" hideArrow disabled={isOpen}>
                 <DropdownMenuTrigger asChild>
                     <ToolbarButton
