'use client';

import { Hotkey } from '@/components/hotkey';
import { useEditorEngine } from '@/components/store/editor';
import { useStateManager } from '@/components/store/state';
import { CurrentUserAvatar } from '@/components/ui/avatar-dropdown';
import { SettingsTabValue } from '@/components/ui/settings-modal/helpers';
import { transKeys } from '@/i18n/keys';
import { Button } from '@onlook/ui/button';
import { HotkeyLabel } from '@onlook/ui/hotkey-label';
import { Icons } from '@onlook/ui/icons';
import { Tooltip, TooltipContent, TooltipTrigger } from '@onlook/ui/tooltip';
import { observer } from 'mobx-react-lite';
import { motion } from 'motion/react';
import { useTranslations } from 'next-intl';
<<<<<<< HEAD
=======
import { useState } from 'react';
import { useChatContext } from '../../_hooks/use-chat';
>>>>>>> c657016c
import { Members } from '../members';
import { BranchDisplay } from './branch';
import { ModeToggle } from './mode-toggle';
import { ProjectBreadcrumb } from './project-breadcrumb';
import { PublishButton } from './publish';

export const TopBar = observer(() => {
    const stateManager = useStateManager();
    const [isMembersPopoverOpen, setIsMembersPopoverOpen] = useState(false);
    const editorEngine = useEditorEngine();
    const t = useTranslations();

    const UNDO_REDO_BUTTONS = [
        {
            click: () => editorEngine.action.undo(),
            isDisabled: !editorEngine.history.canUndo || editorEngine.chat.isStreaming,
            hotkey: Hotkey.UNDO,
            icon: <Icons.Reset className="h-4 w-4 mr-1" />,
        },
        {
            click: () => editorEngine.action.redo(),
            isDisabled: !editorEngine.history.canRedo || editorEngine.chat.isStreaming,
            hotkey: Hotkey.REDO,
            icon: <Icons.Reset className="h-4 w-4 mr-1 scale-x-[-1]" />,
        },
    ];

    return (
        <div className="bg-background-primary/20 backdrop-blur-md flex flex-row h-10 p-0 justify-center items-center">
            <div className="flex flex-row flex-grow basis-0 justify-start items-center">
                <ProjectBreadcrumb />
                <BranchDisplay />
            </div>
            <ModeToggle />
            <div className="flex flex-grow basis-0 justify-end items-center gap-1.5 mr-2">
                <div className="flex items-center group">
                    <div className={`transition-all duration-200 ${isMembersPopoverOpen ? 'mr-2' : '-mr-2 group-hover:mr-2'}`}>
                        <Members onPopoverOpenChange={setIsMembersPopoverOpen} />
                    </div>
                    <Tooltip>
                        <TooltipTrigger asChild>
                            <div className="flex items-center">
                                <CurrentUserAvatar className="size-8 cursor-pointer hover:border-foreground-primary" />
                            </div>
                        </TooltipTrigger>
                        <TooltipContent side="bottom" className="mt-1" hideArrow>
                            <p>Profile</p>
                        </TooltipContent>
                    </Tooltip>
                </div>
                <motion.div
                    className="space-x-0 hidden lg:block -mr-1"
                    layout
                    transition={{
                        type: 'spring',
                        stiffness: 300,
                        damping: 30,
                        delay: 0,
                    }}
                >
                    {UNDO_REDO_BUTTONS.map(({ click, hotkey, icon, isDisabled }) => (
                        <Tooltip key={hotkey.description}>
                            <TooltipTrigger asChild>
                                <span>
                                    <Button
                                        variant="ghost"
                                        size="icon"
                                        className="h-8"
                                        onClick={click}
                                        disabled={isDisabled}
                                    >
                                        {icon}
                                    </Button>
                                </span>
                            </TooltipTrigger>
                            <TooltipContent side="bottom" hideArrow className="mt-2">
                                <HotkeyLabel hotkey={hotkey} />
                            </TooltipContent>
                        </Tooltip>
                    ))}
                </motion.div>
                <Tooltip>
                    <TooltipTrigger asChild>
                        <Button
                            variant="ghost"
                            size="icon"
                            className="h-8"
                            onClick={() => {
                                stateManager.settingsTab = SettingsTabValue.VERSIONS;
                                stateManager.isSettingsModalOpen = true;
                            }}
                        >
                            <Icons.CounterClockwiseClock className="h-4 w-4" />
                        </Button>
                    </TooltipTrigger>
                    <TooltipContent side="bottom" className="mt-1" hideArrow>
                        {t(transKeys.editor.toolbar.versionHistory)}
                    </TooltipContent>
                </Tooltip>
                <PublishButton />
            </div>
        </div>
    );
});<|MERGE_RESOLUTION|>--- conflicted
+++ resolved
@@ -13,11 +13,7 @@
 import { observer } from 'mobx-react-lite';
 import { motion } from 'motion/react';
 import { useTranslations } from 'next-intl';
-<<<<<<< HEAD
-=======
 import { useState } from 'react';
-import { useChatContext } from '../../_hooks/use-chat';
->>>>>>> c657016c
 import { Members } from '../members';
 import { BranchDisplay } from './branch';
 import { ModeToggle } from './mode-toggle';
