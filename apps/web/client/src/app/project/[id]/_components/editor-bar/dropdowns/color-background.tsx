--- conflicted
+++ resolved
@@ -52,16 +52,8 @@
                             className="flex w-10 flex-col items-center justify-center gap-0.5"
                         >
                             <Icons.PaintBucket className="h-2 w-2" />
-<<<<<<< HEAD
-                            <div
-                                className="h-[4px] w-6 rounded-full bg-current"
-                                style={{ backgroundColor: colorHex }}
-                            />
+                            <div className="h-[4px] w-6 rounded-full" style={previewStyle} />
                         </ToolbarButton>
-=======
-                            <div className="h-[4px] w-6 rounded-full" style={previewStyle} />
-                        </Button>
->>>>>>> 0ef341aa
                     </DropdownMenuTrigger>
                 </HoverOnlyTooltip>
                 <DropdownMenuContent
