--- conflicted
+++ resolved
@@ -42,11 +42,7 @@
             options: {
                 skipBadge: false,
                 buildFlags: DefaultSettings.EDITOR_SETTINGS.buildFlags,
-<<<<<<< HEAD
-=======
-                envVars: project.env || {},
                 skipBuild: false,
->>>>>>> e926f52e
             },
         });
         if (!res.success) {
