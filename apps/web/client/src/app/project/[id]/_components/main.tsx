--- conflicted
+++ resolved
@@ -3,13 +3,12 @@
 import { useEditorEngine } from '@/components/store/editor';
 import { SubscriptionModal } from '@/components/ui/pricing-modal';
 import { SettingsModalWithProjects } from '@/components/ui/settings-modal/with-project';
-import { EditorAttributes } from '@onlook/constants';
 import { Button } from '@onlook/ui/button';
 import { Icons } from '@onlook/ui/icons';
 import { TooltipProvider } from '@onlook/ui/tooltip';
 import { observer } from 'mobx-react-lite';
 import { useRouter } from 'next/navigation';
-import { useEffect, useRef } from 'react';
+import { useRef } from 'react';
 import { usePanelMeasurements } from '../_hooks/use-panel-measure';
 import { useStartProject } from '../_hooks/use-start-project';
 import { BottomBar } from './bottom-bar';
@@ -30,31 +29,6 @@
         rightPanelRef,
     );
 
-<<<<<<< HEAD
-=======
-    useEffect(() => {
-        function handleGlobalWheel(event: WheelEvent) {
-            if (!(event.ctrlKey || event.metaKey)) {
-                return;
-            }
-
-            const canvasContainer = document.getElementById(
-                EditorAttributes.CANVAS_CONTAINER_ID,
-            );
-            if (canvasContainer?.contains(event.target as Node | null)) {
-                return;
-            }
-            event.preventDefault();
-            event.stopPropagation();
-        }
-
-        window.addEventListener('wheel', handleGlobalWheel, { passive: false });
-        return () => {
-            window.removeEventListener('wheel', handleGlobalWheel);
-        };
-    }, []);
-
->>>>>>> c8260312
     if (error) {
         return (
             <div className="h-screen w-screen flex items-center justify-center gap-2 flex-col">
@@ -91,7 +65,7 @@
 
     return (
         <TooltipProvider>
-            <div className="h-screen w-screen flex flex-row select-none relative">
+            <div className="h-screen w-screen flex flex-row select-none relative overflow-hidden">
                 <Canvas />
 
                 <div className="absolute top-0 w-full">
