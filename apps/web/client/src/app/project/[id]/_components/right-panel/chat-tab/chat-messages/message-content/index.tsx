--- conflicted
+++ resolved
@@ -1,4 +1,3 @@
-import { Icons } from '@onlook/ui/icons/index';
 import type { ToolUIPart, UIMessage } from 'ai';
 import { observer } from 'mobx-react-lite';
 import { MarkdownRenderer } from '../markdown';
@@ -44,25 +43,11 @@
                 );
             } else if (part.type === 'reasoning') {
                 return (
-<<<<<<< HEAD
                     <ReasoningBlock
-                        messageId={messageId}
                         idx={idx}
                         part={part}
-                        applied={applied}
                         isStream={isStream}
                     />
-=======
-                    <>
-                        <div className="px-2 flex items-center gap-2 text-foreground-tertiary">
-                            <Icons.Lightbulb className="w-4 h-4" />
-                            <p className="text-sm">Reasoning</p>
-                        </div>
-                        {isStream && <pre key={`reasoning-${idx}`} className="my-2 px-3 py-2 border-l-1 max-h-32 overflow-y-auto whitespace-pre-wrap break-words">
-                            {part.text}
-                        </pre>}
-                    </>
->>>>>>> 52cef0d1
                 );
             }
         }).filter(Boolean);
