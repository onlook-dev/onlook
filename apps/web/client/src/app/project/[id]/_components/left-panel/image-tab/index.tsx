--- conflicted
+++ resolved
@@ -33,36 +33,6 @@
     }
 
     return (
-<<<<<<< HEAD
-        <ImagesProvider>
-            <div className="w-full h-full flex flex-col gap-2 p-3 overflow-x-hidden">
-                {uploadOperations.uploadState.error && (
-                    <div className="mb-2 px-3 py-2 text-sm text-red-500 bg-red-50 dark:bg-red-950/50 rounded-md">
-                        {uploadOperations.uploadState.error}
-                    </div>
-                )}
-                {uploadOperations.uploadState.isUploading && (
-                    <div className="mb-2 px-3 py-2 text-sm text-blue-600 bg-blue-50 dark:bg-blue-950/50 rounded-md flex items-center gap-2">
-                        <Icons.LoadingSpinner className="w-4 h-4 animate-spin" />
-                        Uploading image...
-                    </div>
-                )}
-                {renameState.error && (
-                    <div className="mb-2 px-3 py-2 text-sm text-red-500 bg-red-50 dark:bg-red-950/50 rounded-md">
-                        {renameState.error}
-                    </div>
-                )}
-                {isOperating && (
-                    <div className="mb-2 px-3 py-2 text-sm text-blue-600 bg-blue-50 dark:bg-blue-950/50 rounded-md flex items-center gap-2">
-                        <Icons.LoadingSpinner className="w-4 h-4 animate-spin" />
-                        Updating images...
-                    </div>
-                )}
-
-                {!isOperating && <Folder />}
-            </div>
-        </ImagesProvider>
-=======
         <div className="w-full h-full flex flex-col gap-2 p-3 overflow-x-hidden">
             {uploadOperations.uploadState.error && (
                 <div className="mb-2 px-3 py-2 text-sm text-red-500 bg-red-50 dark:bg-red-950/50 rounded-md">
@@ -76,6 +46,5 @@
             )}
             <Folder />
         </div>
->>>>>>> b3e88d6e
     );
 });