import { useEditorEngine } from '@/components/store/editor';
import type { FrameImpl } from '@/components/store/editor/frames/frame';
import { DefaultSettings } from '@onlook/constants';
import { cn } from '@onlook/ui/utils';
import { observer } from 'mobx-react-lite';
<<<<<<< HEAD
import { MouseEvent } from 'react';
=======
import type { MouseEvent } from 'react';
>>>>>>> 74caade9

enum HandleType {
    Right = 'right',
    Bottom = 'bottom',
}

export const ResizeHandles = observer(({ frame }: { frame: FrameImpl }) => {
    const editorEngine = useEditorEngine();
<<<<<<< HEAD
    const aspectRatioLocked = true;
=======
    // TODO implement aspect ratio lock
    const aspectRatioLocked = false;
>>>>>>> 74caade9
    const lockedPreset = false;

    const startResize = (e: MouseEvent, types: HandleType[]) => {
        e.preventDefault();
        e.stopPropagation();

        const startX = e.clientX;
        const startY = e.clientY;
        const startWidth = frame.dimension.width;
        const startHeight = frame.dimension.height;
        const aspectRatio = startWidth / startHeight;

        const resize = (e: MouseEvent) => {
            const scale = editorEngine.canvas.scale;
            let widthDelta = types.includes(HandleType.Right) ? (e.clientX - startX) / scale : 0;
            let heightDelta = types.includes(HandleType.Bottom) ? (e.clientY - startY) / scale : 0;
<<<<<<< HEAD

            let newWidth = startWidth + widthDelta;
            let newHeight = startHeight + heightDelta;
=======

            let newWidth = startWidth + widthDelta;
            let newHeight = startHeight + heightDelta;

            const minWidth = parseInt(DefaultSettings.MIN_DIMENSIONS.width);
            const minHeight = parseInt(DefaultSettings.MIN_DIMENSIONS.height);
>>>>>>> 74caade9

            if (aspectRatioLocked) {
                if (types.includes(HandleType.Right) && !types.includes(HandleType.Bottom)) {
                    newHeight = newWidth / aspectRatio;
                } else if (!types.includes(HandleType.Right) && types.includes(HandleType.Bottom)) {
                    newWidth = newHeight * aspectRatio;
                } else {
                    if (Math.abs(widthDelta) > Math.abs(heightDelta)) {
                        newHeight = newWidth / aspectRatio;
                    } else {
                        newWidth = newHeight * aspectRatio;
                    }
                }

<<<<<<< HEAD
                const minWidth = parseInt(DefaultSettings.MIN_DIMENSIONS.width);
                const minHeight = parseInt(DefaultSettings.MIN_DIMENSIONS.height);

=======
>>>>>>> 74caade9
                if (newWidth < minWidth) {
                    newWidth = minWidth;
                    newHeight = newWidth / aspectRatio;
                }
                if (newHeight < minHeight) {
                    newHeight = minHeight;
                    newWidth = newHeight * aspectRatio;
                }
            } else {
<<<<<<< HEAD
                newWidth = Math.max(newWidth, parseInt(DefaultSettings.MIN_DIMENSIONS.width));
                newHeight = Math.max(newHeight, parseInt(DefaultSettings.MIN_DIMENSIONS.height));
=======
                newWidth = Math.max(newWidth, minWidth);
                newHeight = Math.max(newHeight, minHeight);
>>>>>>> 74caade9
            }

            frame.dimension = {
                width: Math.round(newWidth),
                height: Math.round(newHeight),
            };
        };

        const stopResize = (e: MouseEvent) => {
            e.preventDefault();
            e.stopPropagation();

            window.removeEventListener('mousemove', resize as unknown as EventListener);
            window.removeEventListener('mouseup', stopResize as unknown as EventListener);
        };

        window.addEventListener('mousemove', resize as unknown as EventListener);
        window.addEventListener('mouseup', stopResize as unknown as EventListener);
    };

    return (
        <div
            className={cn(
                'absolute inset-0 opacity-40 transition min-w-0 visible hover:opacity-60',
                lockedPreset && 'hover:opacity-40',
            )}
        >
            <div
                className={cn(
                    'flex items-center justify-center absolute -bottom-10 w-full h-10',
                    lockedPreset ? 'cursor-not-allowed' : 'cursor-s-resize',
                )}
                onMouseDown={(e) => startResize(e, [HandleType.Bottom])}
            >
                <div className="rounded bg-foreground-primary/80 w-48 h-1"></div>
            </div>
            <div
                className={cn(
                    'flex items-center justify-center absolute -right-10 h-full w-10',
                    lockedPreset ? 'cursor-not-allowed' : 'cursor-e-resize',
                )}
                onMouseDown={(e) => startResize(e, [HandleType.Right])}
            >
                <div className="rounded bg-foreground-primary/80 w-1 h-48"></div>
            </div>
            <div
                className={cn(
                    'flex items-center justify-center absolute -bottom-10 -right-10 w-10 h-10',
                    lockedPreset ? 'cursor-not-allowed' : 'cursor-se-resize',
                )}
                onMouseDown={(e) => startResize(e, [HandleType.Right, HandleType.Bottom])}
            >
                <div className="rounded bg-foreground-primary/80 w-2 h-2"></div>
            </div>
        </div>
    );
});<|MERGE_RESOLUTION|>--- conflicted
+++ resolved
@@ -3,11 +3,7 @@
 import { DefaultSettings } from '@onlook/constants';
 import { cn } from '@onlook/ui/utils';
 import { observer } from 'mobx-react-lite';
-<<<<<<< HEAD
-import { MouseEvent } from 'react';
-=======
 import type { MouseEvent } from 'react';
->>>>>>> 74caade9
 
 enum HandleType {
     Right = 'right',
@@ -16,12 +12,9 @@
 
 export const ResizeHandles = observer(({ frame }: { frame: FrameImpl }) => {
     const editorEngine = useEditorEngine();
-<<<<<<< HEAD
-    const aspectRatioLocked = true;
-=======
+
     // TODO implement aspect ratio lock
     const aspectRatioLocked = false;
->>>>>>> 74caade9
     const lockedPreset = false;
 
     const startResize = (e: MouseEvent, types: HandleType[]) => {
@@ -38,18 +31,12 @@
             const scale = editorEngine.canvas.scale;
             let widthDelta = types.includes(HandleType.Right) ? (e.clientX - startX) / scale : 0;
             let heightDelta = types.includes(HandleType.Bottom) ? (e.clientY - startY) / scale : 0;
-<<<<<<< HEAD
-
-            let newWidth = startWidth + widthDelta;
-            let newHeight = startHeight + heightDelta;
-=======
 
             let newWidth = startWidth + widthDelta;
             let newHeight = startHeight + heightDelta;
 
             const minWidth = parseInt(DefaultSettings.MIN_DIMENSIONS.width);
             const minHeight = parseInt(DefaultSettings.MIN_DIMENSIONS.height);
->>>>>>> 74caade9
 
             if (aspectRatioLocked) {
                 if (types.includes(HandleType.Right) && !types.includes(HandleType.Bottom)) {
@@ -64,12 +51,6 @@
                     }
                 }
 
-<<<<<<< HEAD
-                const minWidth = parseInt(DefaultSettings.MIN_DIMENSIONS.width);
-                const minHeight = parseInt(DefaultSettings.MIN_DIMENSIONS.height);
-
-=======
->>>>>>> 74caade9
                 if (newWidth < minWidth) {
                     newWidth = minWidth;
                     newHeight = newWidth / aspectRatio;
@@ -79,13 +60,8 @@
                     newWidth = newHeight * aspectRatio;
                 }
             } else {
-<<<<<<< HEAD
-                newWidth = Math.max(newWidth, parseInt(DefaultSettings.MIN_DIMENSIONS.width));
-                newHeight = Math.max(newHeight, parseInt(DefaultSettings.MIN_DIMENSIONS.height));
-=======
                 newWidth = Math.max(newWidth, minWidth);
                 newHeight = Math.max(newHeight, minHeight);
->>>>>>> 74caade9
             }
 
             frame.dimension = {
