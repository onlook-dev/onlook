--- conflicted
+++ resolved
@@ -9,8 +9,8 @@
 import { useCallback } from 'react';
 import { AssistantMessage } from './assistant-message';
 import { ErrorMessage } from './error-message';
+import { StreamMessage } from './stream-message';
 import { UserMessage } from './user-message';
-import { StreamMessage } from './stream-message';
 
 interface ChatMessagesProps {
     messages: ChatMessage[];
@@ -29,13 +29,8 @@
             case 'assistant':
                 messageNode = <AssistantMessage message={message} />;
                 break;
-<<<<<<< HEAD
-            case ChatMessageRole.USER:
+            case 'user':
                 messageNode = <UserMessage onEditMessage={onEditMessage} message={message} />;
-=======
-            case 'user':
-                messageNode = <UserMessage message={message} />;
->>>>>>> 3932f9e7
                 break;
             case 'system':
                 messageNode = null;
@@ -44,32 +39,7 @@
                 assertNever(message.role);
         }
         return <div key={`message-${message.id}-${index}`}>{messageNode}</div>;
-<<<<<<< HEAD
     }, [onEditMessage]);
-=======
-    }, []);
-
-    // Exclude the currently streaming assistant message (rendered by <StreamMessage />)
-    const messagesToRender = useMemo(() => {
-        if (!engineMessages || engineMessages.length === 0) return [];
-
-        const lastUiMessage = uiMessages?.[uiMessages.length - 1];
-        const streamingAssistantId = isWaiting && lastUiMessage?.role === 'assistant' ? lastUiMessage.id : undefined;
-
-        if (!streamingAssistantId) return engineMessages;
-
-        return (engineMessages).filter((m) => m.id !== streamingAssistantId);
-    }, [engineMessages, uiMessages, isWaiting]);
-
-    if (!conversation) {
-        return (
-            <div className="flex-1 flex flex-row items-center justify-center text-foreground-tertiary/80 h-full gap-2">
-                <Icons.LoadingSpinner className="animate-spin" />
-                <p className="text-regularPlus">Loading conversation...</p>
-            </div>
-        );
-    }
->>>>>>> 3932f9e7
 
     if (!messages || messages.length === 0) {
         return (
