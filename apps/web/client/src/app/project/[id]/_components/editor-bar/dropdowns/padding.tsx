'use client';

import { Button } from "@onlook/ui/button";
import {
    DropdownMenu,
    DropdownMenuContent,
    DropdownMenuTrigger,
} from "@onlook/ui/dropdown-menu";
import { Icons } from "@onlook/ui/icons";
<<<<<<< HEAD
import { useMemo, useState } from "react";
=======
import { observer } from "mobx-react-lite";
import { useState } from "react";
>>>>>>> 0ef341aa
import { useBoxControl } from "../hooks/use-box-control";
import { useDropdownControl } from "../hooks/use-dropdown-manager";
import { HoverOnlyTooltip } from "../hover-tooltip";
import { InputRange } from "../inputs/input-range";
import { SpacingInputs } from "../inputs/spacing-inputs";
<<<<<<< HEAD
import { observer } from "mobx-react-lite";
import { ToolbarButton } from "../toolbar-button";


export enum PaddingTab {
    ALL = "all",
    INDIVIDUAL = "individual"
}

export const SIDE_ORDER = ['top', 'right', 'bottom', 'left'] as const; // !!!! DO NOT CHANGE THE ORDER !!!!


const PADDING_ICON_MAP: Record<string, typeof Icons.PaddingEmpty> = {
    'TRBL': Icons.PaddingFull,
    'TRB': Icons.PaddingTRB,
    'TRL': Icons.PaddingTRL,
    'TBL': Icons.PaddingTBL,
    'RBL': Icons.PaddingRBL,
    'TR': Icons.PaddingTR,
    'TB': Icons.PaddingTB,
    'TL': Icons.PaddingTL,
    'RB': Icons.PaddingRB,
    'RL': Icons.PaddingRL,
    'BL': Icons.PaddingBL,
    'T': Icons.PaddingTop,
    'R': Icons.PaddingRight,
    'B': Icons.PaddingBottom,
    'L': Icons.PaddingLeft,
};

=======
>>>>>>> 0ef341aa

export const Padding = observer(() => {
    const { boxState, handleBoxChange, handleUnitChange, handleIndividualChange } = useBoxControl('padding');

    const { isOpen, onOpenChange } = useDropdownControl({
        id: 'padding-dropdown'
    });
    
    
    const areAllPaddingsEqual = useMemo((): boolean => {
        const paddings = {
            top: boxState.paddingTop.num ?? 0,
            right: boxState.paddingRight.num ?? 0,
            bottom: boxState.paddingBottom.num ?? 0,
            left: boxState.paddingLeft.num ?? 0,
        };
        
        const values = Object.values(paddings);
        
        return values.every(val => val === values[0]);
    }, [boxState.paddingTop.num, boxState.paddingRight.num, boxState.paddingBottom.num, boxState.paddingLeft.num]);
    
    const [activeTab, setActiveTab] = useState<PaddingTab>(areAllPaddingsEqual ? PaddingTab.ALL : PaddingTab.INDIVIDUAL);
    
    const getPaddingIcon = () => {
        const paddings = {
            top: boxState.paddingTop.num ?? 0,
            right: boxState.paddingRight.num ?? 0,
            bottom: boxState.paddingBottom.num ?? 0,
            left: boxState.paddingLeft.num ?? 0,
        };

        const values = Object.values(paddings);
        const nonZeroValues = values.filter(val => val > 0);
        
        // All zero
        if (nonZeroValues.length === 0) {
            return Icons.PaddingEmpty;
        }

<<<<<<< HEAD
        // All same non-zero values
        const allSame = nonZeroValues.length === 4 && 
                        nonZeroValues.every(val => val === nonZeroValues[0]);
=======
        const allSame = top === right && right === bottom && bottom === left && top !== 0;
>>>>>>> 0ef341aa
        if (allSame) {
            return Icons.PaddingFull;
        }

        // Create a pattern string for active sides in consistent order (T-R-B-L)
        const activeSides = SIDE_ORDER
            .filter(side => paddings[side] > 0)
            .map(side => side.charAt(0).toUpperCase())
            .join('');


        return PADDING_ICON_MAP[activeSides] ?? Icons.PaddingEmpty;
    };

    const getPaddingDisplay = () => {
        const top = boxState.paddingTop.num ?? 0;
        const right = boxState.paddingRight.num ?? 0;
        const bottom = boxState.paddingBottom.num ?? 0;
        const left = boxState.paddingLeft.num ?? 0;

        // If all are zero, return null
        if (top === 0 && right === 0 && bottom === 0 && left === 0) {
            return null;
        }

        // Get all non-zero values
        const nonZeroValues = [top, right, bottom, left].filter(val => val !== 0);

        // If all non-zero values are the same
        if (nonZeroValues.length > 0 && nonZeroValues.every(val => val === nonZeroValues[0])) {
            return boxState.padding.unit === 'px' ? `${nonZeroValues[0]}` : `${boxState.padding.value}`;
        }

        // If values are different
        return 'Mixed';
    };

    const PaddingIcon = getPaddingIcon();
    const paddingValue = getPaddingDisplay();


    return (
        <DropdownMenu open={isOpen} onOpenChange={onOpenChange} modal={false}>
            <HoverOnlyTooltip content="Padding" side="bottom" className="mt-1" hideArrow disabled={isOpen}>
                <DropdownMenuTrigger asChild>
                    <ToolbarButton
                        isOpen={isOpen}
                        className="gap-1 flex items-center min-w-10"
                    >
                        <PaddingIcon className="h-4 min-h-4 w-4 min-w-4" />
                        {paddingValue && (
                            <span className="text-small data-[state=open]:text-white">{paddingValue}</span>
                        )}
                    </ToolbarButton>
                </DropdownMenuTrigger>
            </HoverOnlyTooltip>
            <DropdownMenuContent align="start" className="w-[280px] mt-1 p-3 rounded-lg">
                <div className="flex items-center gap-2 mb-3">
                    <button
                        onClick={() => setActiveTab(PaddingTab.ALL)}
                        className={`flex-1 text-sm px-4 py-1.5 rounded-md transition-colors cursor-pointer ${activeTab === PaddingTab.ALL
                            ? 'text-foreground-primary bg-background-active/50'
                            : 'text-muted-foreground hover:bg-background-tertiary/20 hover:text-foreground-hover'
                            }`}
                    >
                        {areAllPaddingsEqual ? "All sides" : "Mixed"}
                    </button>
                    <button
                        onClick={() => setActiveTab(PaddingTab.INDIVIDUAL)}
                        className={`flex-1 text-sm px-4 py-1.5 rounded-md transition-colors cursor-pointer ${activeTab === PaddingTab.INDIVIDUAL
                            ? 'text-foreground-primary bg-background-active/50'
                            : 'text-muted-foreground hover:bg-background-tertiary/20 hover:text-foreground-hover'
                            }`}
                    >
                        Individual
                    </button>
                </div>
                {activeTab === PaddingTab.ALL ? (
                    <InputRange
                        value={boxState.padding.num ?? 0}
                        onChange={(value) => handleBoxChange('padding', value.toString())}
                        unit={boxState.padding.unit}
                        onUnitChange={(unit) => handleUnitChange('padding', unit)}
                    />
                ) : (
                    <SpacingInputs
                        type="padding"
                        values={{
                            top: boxState.paddingTop.num ?? 0,
                            right: boxState.paddingRight.num ?? 0,
                            bottom: boxState.paddingBottom.num ?? 0,
                            left: boxState.paddingLeft.num ?? 0,
                        }}
                        onChange={handleIndividualChange}
                    />
                )}
            </DropdownMenuContent>
        </DropdownMenu>
    );
});<|MERGE_RESOLUTION|>--- conflicted
+++ resolved
@@ -7,19 +7,13 @@
     DropdownMenuTrigger,
 } from "@onlook/ui/dropdown-menu";
 import { Icons } from "@onlook/ui/icons";
-<<<<<<< HEAD
-import { useMemo, useState } from "react";
-=======
 import { observer } from "mobx-react-lite";
-import { useState } from "react";
->>>>>>> 0ef341aa
+import { useState, useMemo } from "react";
 import { useBoxControl } from "../hooks/use-box-control";
 import { useDropdownControl } from "../hooks/use-dropdown-manager";
 import { HoverOnlyTooltip } from "../hover-tooltip";
 import { InputRange } from "../inputs/input-range";
 import { SpacingInputs } from "../inputs/spacing-inputs";
-<<<<<<< HEAD
-import { observer } from "mobx-react-lite";
 import { ToolbarButton } from "../toolbar-button";
 
 
@@ -49,8 +43,6 @@
     'L': Icons.PaddingLeft,
 };
 
-=======
->>>>>>> 0ef341aa
 
 export const Padding = observer(() => {
     const { boxState, handleBoxChange, handleUnitChange, handleIndividualChange } = useBoxControl('padding');
@@ -91,13 +83,10 @@
             return Icons.PaddingEmpty;
         }
 
-<<<<<<< HEAD
         // All same non-zero values
         const allSame = nonZeroValues.length === 4 && 
-                        nonZeroValues.every(val => val === nonZeroValues[0]);
-=======
-        const allSame = top === right && right === bottom && bottom === left && top !== 0;
->>>>>>> 0ef341aa
+                        nonZeroValues.every(val => val === nonZeroValues[0]) &&
+                        nonZeroValues[0] !== 0;
         if (allSame) {
             return Icons.PaddingFull;
         }
