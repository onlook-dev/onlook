'use client';

import { useEditorEngine } from '@/components/store/editor';
import { BrandTabValue, LeftPanelTabValue } from '@onlook/models';
import type { Font } from '@onlook/models/assets';
import { Button } from '@onlook/ui/button';
import { DropdownMenu, DropdownMenuContent, DropdownMenuTrigger } from '@onlook/ui/dropdown-menu';
import { Icons } from '@onlook/ui/icons';
import { toNormalCase } from '@onlook/utility';
import { observer } from 'mobx-react-lite';
import { useEffect, useState } from 'react';
import { useDropdownControl } from '../../hooks/use-dropdown-manager';
import { useTextControl } from '../../hooks/use-text-control';
import { HoverOnlyTooltip } from '../../hover-tooltip';
<<<<<<< HEAD
import { useDropdownControl } from '../../hooks/use-dropdown-manager';
import { ToolbarButton } from '../../toolbar-button';
=======
import { FontFamily } from './font-family';
>>>>>>> 0ef341aa

export const FontFamilySelector = observer(() => {
    const editorEngine = useEditorEngine();
    const [fonts, setFonts] = useState<Font[]>([]);
    const [search, setSearch] = useState('');
    const { handleFontFamilyChange, textState } = useTextControl();
    const { isOpen, onOpenChange } = useDropdownControl({
        id: 'font-family-dropdown',
    });

    useEffect(() => {
        if (!isOpen) return;
        void (async () => {
            try {
                const fonts = await editorEngine.font.scanFonts();
                setFonts(fonts);
            } catch (error) {
                console.error('Failed to scan fonts:', error);
            }
        })();
    }, [isOpen]);

    // Filter fonts by search
    const filteredFonts = fonts.filter((font) =>
        font.family.toLowerCase().includes(search.toLowerCase()),
    );

    const handleClose = () => {
        onOpenChange(false);
        editorEngine.state.brandTab = null;
        if (editorEngine.state.leftPanelTab === LeftPanelTabValue.BRAND) {
            editorEngine.state.leftPanelTab = null;
        }
        setSearch('');
    };

    return (
        <DropdownMenu open={isOpen} modal={false} onOpenChange={(v) => {
            onOpenChange(v);
            if (!v) editorEngine.state.brandTab = null;
        }}>
            <HoverOnlyTooltip
                content="Font Family"
                side="bottom"
                className="mt-1"
                hideArrow
                disabled={isOpen}
            >
                <DropdownMenuTrigger asChild>
                    <ToolbarButton
                        isOpen={isOpen}
                        className="flex items-center gap-2 px-3"
                        aria-label="Font Family Selector"
                    >
                        <span className="truncate text-sm">
                            {toNormalCase(textState.fontFamily) || 'Sans Serif'}
                        </span>
                    </ToolbarButton>
                </DropdownMenuTrigger>
            </HoverOnlyTooltip>
            <DropdownMenuContent
                side="bottom"
                align="start"
                className="mt-1 min-w-[300px] max-h-[400px] overflow-y-auto rounded-xl p-0 bg-background shadow-lg border border-border flex flex-col"
            >
                <div className="flex justify-between items-center pl-4 pr-2.5 py-1.5 border-b border-border">
                    <h2 className="text-sm font-normal text-foreground">Fonts</h2>
                    <Button
                        variant="ghost"
                        size="icon"
                        className="h-7 w-7 rounded-md hover:bg-background-secondary"
                        onClick={handleClose}
                    >
                        <Icons.CrossS className="h-4 w-4" />
                    </Button>
                </div>
                <div className="px-4 py-2">
                    <input
                        type="text"
                        value={search}
                        onChange={(e) => setSearch(e.target.value)}
                        placeholder="Search fonts..."
                        className="w-full rounded-md border border-border bg-background px-3 py-2 text-sm text-foreground placeholder:text-muted-foreground focus:outline-none focus:ring-2 focus:ring-primary"
                        aria-label="Search fonts"
                        tabIndex={0}
                    />
                    <div className="text-sm text-muted-foreground mb-1 mt-2">Brand fonts</div>
                </div>
                <div className="flex-1 overflow-y-auto px-2 pb-2 divide-y divide-border">
                    {filteredFonts.length === 0 ? (
                        <div className="flex justify-center items-center h-20">
                            <span className="text-sm text-muted-foreground">No fonts found</span>
                        </div>
                    ) : (
                        filteredFonts.map((font) => (
                            <div key={font.id} className="py-1">
                                <FontFamily
                                    name={font.family}
                                    onSetFont={() => handleFontFamilyChange(font)}
                                    isActive={textState.fontFamily.toLowerCase() === font.id.toLowerCase()}
                                />
                            </div>
                        ))
                    )}
                </div>
                <div className="p-4 border-t border-border bg-background sticky bottom-0">
                    <Button
                        variant="secondary"
                        size="lg"
                        className="w-full rounded-md text-sm font-medium"
                        aria-label="Manage Brand fonts"
                        tabIndex={0}
                        onClick={() => {
                            editorEngine.state.brandTab = BrandTabValue.FONTS;
                            editorEngine.state.leftPanelTab = LeftPanelTabValue.BRAND;
                            onOpenChange(false);
                        }}
                    >
                        Manage Brand fonts
                    </Button>
                </div>
            </DropdownMenuContent>
        </DropdownMenu>
    );
});<|MERGE_RESOLUTION|>--- conflicted
+++ resolved
@@ -10,14 +10,10 @@
 import { observer } from 'mobx-react-lite';
 import { useEffect, useState } from 'react';
 import { useDropdownControl } from '../../hooks/use-dropdown-manager';
+import { ToolbarButton } from '../../toolbar-button';
 import { useTextControl } from '../../hooks/use-text-control';
 import { HoverOnlyTooltip } from '../../hover-tooltip';
-<<<<<<< HEAD
-import { useDropdownControl } from '../../hooks/use-dropdown-manager';
-import { ToolbarButton } from '../../toolbar-button';
-=======
 import { FontFamily } from './font-family';
->>>>>>> 0ef341aa
 
 export const FontFamilySelector = observer(() => {
     const editorEngine = useEditorEngine();
