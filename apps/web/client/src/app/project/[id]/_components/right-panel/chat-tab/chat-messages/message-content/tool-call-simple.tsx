import {
    BASH_EDIT_TOOL_NAME,
    BASH_EDIT_TOOL_PARAMETERS,
    BASH_READ_TOOL_NAME,
    BASH_READ_TOOL_PARAMETERS,
    EXIT_PLAN_MODE_TOOL_NAME,
    FUZZY_EDIT_FILE_TOOL_NAME,
    FUZZY_EDIT_FILE_TOOL_PARAMETERS,
    GREP_TOOL_NAME,
    LIST_FILES_TOOL_NAME,
    LIST_FILES_TOOL_PARAMETERS,
    ONLOOK_INSTRUCTIONS_TOOL_NAME,
    READ_FILE_TOOL_NAME,
    READ_FILE_TOOL_PARAMETERS,
    READ_STYLE_GUIDE_TOOL_NAME,
    SANDBOX_TOOL_NAME,
    SCRAPE_URL_TOOL_NAME,
<<<<<<< HEAD
    SEARCH_WEB_TOOL_NAME,
    TERMINAL_COMMAND_TOOL_NAME
=======
    SCRAPE_URL_TOOL_PARAMETERS,
    SEARCH_REPLACE_EDIT_FILE_TOOL_NAME,
    SEARCH_REPLACE_EDIT_FILE_TOOL_PARAMETERS,
    SEARCH_REPLACE_MULTI_EDIT_FILE_TOOL_NAME,
    SEARCH_REPLACE_MULTI_EDIT_FILE_TOOL_PARAMETERS,
    TERMINAL_COMMAND_TOOL_NAME,
    TODO_WRITE_TOOL_NAME,
    TODO_WRITE_TOOL_PARAMETERS,
    WRITE_FILE_TOOL_NAME,
    WRITE_FILE_TOOL_PARAMETERS
>>>>>>> 875502b4
} from '@onlook/ai';
import { Icons } from '@onlook/ui/icons';
import { cn } from '@onlook/ui/utils';
import type { ToolInvocation } from 'ai';
import { z } from 'zod';

// Map tool names to specific icon components
const TOOL_ICONS: Record<string, any> = {
    [LIST_FILES_TOOL_NAME]: Icons.ListBullet,
    [READ_FILE_TOOL_NAME]: Icons.EyeOpen,
    [READ_STYLE_GUIDE_TOOL_NAME]: Icons.Brand,
    [ONLOOK_INSTRUCTIONS_TOOL_NAME]: Icons.OnlookLogo,
    [SEARCH_REPLACE_EDIT_FILE_TOOL_NAME]: Icons.Pencil,
    [SEARCH_REPLACE_MULTI_EDIT_FILE_TOOL_NAME]: Icons.Pencil,
    [FUZZY_EDIT_FILE_TOOL_NAME]: Icons.Pencil,
    [WRITE_FILE_TOOL_NAME]: Icons.FilePlus,
    [TERMINAL_COMMAND_TOOL_NAME]: Icons.Terminal,
    [BASH_EDIT_TOOL_NAME]: Icons.Terminal,
    [GREP_TOOL_NAME]: Icons.MagnifyingGlass,
    [SCRAPE_URL_TOOL_NAME]: Icons.Globe,
    [SEARCH_WEB_TOOL_NAME]: Icons.MagnifyingGlass,
    [SANDBOX_TOOL_NAME]: Icons.Cube,
    [TODO_WRITE_TOOL_NAME]: Icons.ListBullet,
    [EXIT_PLAN_MODE_TOOL_NAME]: Icons.ListBullet,
    [BASH_READ_TOOL_NAME]: Icons.EyeOpen,
} as const;

export function ToolCallSimple({
    toolInvocation,
    className,
    loading,
}: {
    toolInvocation: ToolInvocation;
    className?: string;
    loading?: boolean;
}) {
    const toolName = toolInvocation.toolName;
    const Icon = TOOL_ICONS[toolName] ?? Icons.QuestionMarkCircled;

    const getLabel = () => {
        try {
            switch (toolName as keyof typeof TOOL_ICONS) {
                case TERMINAL_COMMAND_TOOL_NAME:
                    return 'Terminal';
                case SEARCH_REPLACE_EDIT_FILE_TOOL_NAME:
                    const params = toolInvocation.args as z.infer<typeof SEARCH_REPLACE_EDIT_FILE_TOOL_PARAMETERS>;
                    if (params.file_path) {
                        return 'Editing ' + (params.file_path.split('/').pop() || '');
                    } else {
                        return 'Editing file';
                    }
                case SEARCH_REPLACE_MULTI_EDIT_FILE_TOOL_NAME:
                    const params1 = toolInvocation.args as z.infer<typeof SEARCH_REPLACE_MULTI_EDIT_FILE_TOOL_PARAMETERS>;
                    if (params1.edits) {
                        return 'Editing ' + (params1.edits.map((edit: { old_string: string; new_string: string; replace_all: boolean; }) => edit.old_string).join(', ') || '');
                    } else {
                        return 'Editing files';
                    }
                case FUZZY_EDIT_FILE_TOOL_NAME:
                    const params2 = toolInvocation.args as z.infer<typeof FUZZY_EDIT_FILE_TOOL_PARAMETERS>;
                    if (params2.file_path) {
                        return 'Editing ' + (params2.file_path.split('/').pop() || '');
                    } else {
                        return 'Editing file';
                    }
                case WRITE_FILE_TOOL_NAME:
                    const params3 = toolInvocation.args as z.infer<typeof WRITE_FILE_TOOL_PARAMETERS>;
                    if (params3.file_path) {
                        return 'Creating file ' + (params3.file_path.split('/').pop() || '');
                    } else {
                        return 'Creating file';
                    }
                case LIST_FILES_TOOL_NAME:
                    const params4 = toolInvocation.args as z.infer<typeof LIST_FILES_TOOL_PARAMETERS>;
                    if (params4.path) {
                        return 'Reading directory ' + (params4.path.split('/').pop() || '');
                    } else {
                        return 'Reading directory';
                    }
                case READ_FILE_TOOL_NAME:
                    const params5 = toolInvocation.args as z.infer<typeof READ_FILE_TOOL_PARAMETERS>;
                    if (params5.file_path) {
                        return 'Reading file ' + (params5.file_path.split('/').pop() || '');
                    } else {
                        return 'Reading files';
                    }
                case SCRAPE_URL_TOOL_NAME:
                    const params6 = toolInvocation.args as z.infer<typeof SCRAPE_URL_TOOL_PARAMETERS>;
                    if (params6.url) {
                        return 'Visiting ' + (new URL(params6.url).hostname || 'URL');
                    } else {
                        return 'Visiting URL';
                    }
<<<<<<< HEAD
                } else {
                    label = "Visiting URL";
                }
            } else if (toolName === SEARCH_WEB_TOOL_NAME) {
                if (toolInvocation.args && 'query' in toolInvocation.args) {
                    const query = toolInvocation.args.query as string;
                    label = "Searching \"" + (query.length > 30 ? query.substring(0, 30) + "..." : query) + "\"";
                } else {
                    label = "Searching web";
                }
            } else {
                label = toolName.replace(/[-_]/g, ' ').replace(/\b\w/g, c => c.toUpperCase());
=======
                case SANDBOX_TOOL_NAME:
                    if (toolInvocation.args && 'command' in toolInvocation.args) {
                        return 'Sandbox: ' + toolInvocation.args.command;
                    } else {
                        return 'Sandbox';
                    }
                case GREP_TOOL_NAME:
                    if (toolInvocation.args && 'pattern' in toolInvocation.args) {
                        return 'Searching for ' + toolInvocation.args.pattern;
                    } else {
                        return 'Searching';
                    }
                case BASH_EDIT_TOOL_NAME:
                    const params7 = toolInvocation.args as z.infer<typeof BASH_EDIT_TOOL_PARAMETERS>;
                    if (params7.command) {
                        return 'Running command ' + (params7.command.split('/').pop() || '');
                    } else {
                        return 'Running command';
                    }
                case BASH_READ_TOOL_NAME:
                    const params8 = toolInvocation.args as z.infer<typeof BASH_READ_TOOL_PARAMETERS>;
                    if (params8.command) {
                        return 'Reading file ' + (params8.command.split('/').pop() || '');
                    } else {
                        return 'Reading file';
                    }
                case TODO_WRITE_TOOL_NAME:
                    const params9 = toolInvocation.args as z.infer<typeof TODO_WRITE_TOOL_PARAMETERS>;
                    if (params9.todos) {
                        return 'Writing todos ' + (params9.todos.map((todo: { content: string; status: string; priority: string; }) => todo.content).join(', ') || '');
                    } else {
                        return 'Writing todos';
                    }
                case EXIT_PLAN_MODE_TOOL_NAME:
                    return 'Exiting plan mode';
                case READ_STYLE_GUIDE_TOOL_NAME:
                    return 'Reading style guide';
                case ONLOOK_INSTRUCTIONS_TOOL_NAME:
                    return 'Reading Onlook instructions';
                default:
                    return toolName.replace(/[-_]/g, ' ').replace(/\b\w/g, c => c.toUpperCase());
>>>>>>> 875502b4
            }
        } catch (error) {
            console.error('Error getting label', error);
            return toolName.replace(/[-_]/g, ' ').replace(/\b\w/g, c => c.toUpperCase());
        }
    }
    return (
        <div className={cn('flex items-center gap-2 ml-2 text-foreground-tertiary/80', className)}>
            <Icon className="w-4 h-4" />
            <span
                className={cn(
                    'text-regularPlus',
                    loading &&
                    'bg-gradient-to-l from-white/20 via-white/90 to-white/20 bg-[length:200%_100%] bg-clip-text text-transparent animate-shimmer filter drop-shadow-[0_0_10px_rgba(255,255,255,0.4)]'
                )}
            >
                {getLabel()}
            </span>
        </div>
    );
} <|MERGE_RESOLUTION|>--- conflicted
+++ resolved
@@ -15,10 +15,6 @@
     READ_STYLE_GUIDE_TOOL_NAME,
     SANDBOX_TOOL_NAME,
     SCRAPE_URL_TOOL_NAME,
-<<<<<<< HEAD
-    SEARCH_WEB_TOOL_NAME,
-    TERMINAL_COMMAND_TOOL_NAME
-=======
     SCRAPE_URL_TOOL_PARAMETERS,
     SEARCH_REPLACE_EDIT_FILE_TOOL_NAME,
     SEARCH_REPLACE_EDIT_FILE_TOOL_PARAMETERS,
@@ -27,9 +23,9 @@
     TERMINAL_COMMAND_TOOL_NAME,
     TODO_WRITE_TOOL_NAME,
     TODO_WRITE_TOOL_PARAMETERS,
+    WEB_SEARCH_TOOL_NAME,
     WRITE_FILE_TOOL_NAME,
     WRITE_FILE_TOOL_PARAMETERS
->>>>>>> 875502b4
 } from '@onlook/ai';
 import { Icons } from '@onlook/ui/icons';
 import { cn } from '@onlook/ui/utils';
@@ -50,7 +46,7 @@
     [BASH_EDIT_TOOL_NAME]: Icons.Terminal,
     [GREP_TOOL_NAME]: Icons.MagnifyingGlass,
     [SCRAPE_URL_TOOL_NAME]: Icons.Globe,
-    [SEARCH_WEB_TOOL_NAME]: Icons.MagnifyingGlass,
+    [WEB_SEARCH_TOOL_NAME]: Icons.MagnifyingGlass,
     [SANDBOX_TOOL_NAME]: Icons.Cube,
     [TODO_WRITE_TOOL_NAME]: Icons.ListBullet,
     [EXIT_PLAN_MODE_TOOL_NAME]: Icons.ListBullet,
@@ -123,20 +119,13 @@
                     } else {
                         return 'Visiting URL';
                     }
-<<<<<<< HEAD
-                } else {
-                    label = "Visiting URL";
-                }
-            } else if (toolName === SEARCH_WEB_TOOL_NAME) {
-                if (toolInvocation.args && 'query' in toolInvocation.args) {
-                    const query = toolInvocation.args.query as string;
-                    label = "Searching \"" + (query.length > 30 ? query.substring(0, 30) + "..." : query) + "\"";
-                } else {
-                    label = "Searching web";
-                }
-            } else {
-                label = toolName.replace(/[-_]/g, ' ').replace(/\b\w/g, c => c.toUpperCase());
-=======
+                case WEB_SEARCH_TOOL_NAME:
+                    if (toolInvocation.args && 'query' in toolInvocation.args) {
+                        const query = toolInvocation.args.query as string;
+                        return "Searching \"" + (query.length > 30 ? query.substring(0, 30) + "..." : query) + "\"";
+                    } else {
+                        return 'Searching web';
+                    }
                 case SANDBOX_TOOL_NAME:
                     if (toolInvocation.args && 'command' in toolInvocation.args) {
                         return 'Sandbox: ' + toolInvocation.args.command;
@@ -178,7 +167,6 @@
                     return 'Reading Onlook instructions';
                 default:
                     return toolName.replace(/[-_]/g, ' ').replace(/\b\w/g, c => c.toUpperCase());
->>>>>>> 875502b4
             }
         } catch (error) {
             console.error('Error getting label', error);
