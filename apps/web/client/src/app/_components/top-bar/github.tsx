--- conflicted
+++ resolved
@@ -4,11 +4,7 @@
 import Link from 'next/link';
 import { useEffect, useState } from 'react';
 
-<<<<<<< HEAD
 const DEFAULT_STAR_COUNT = '19.5k';
-=======
-const DEFAULT_STAR_COUNT = '19k';
->>>>>>> e480b03e
 
 const formatStarCount = (count: number): string => {
     if (count >= 1000) {
