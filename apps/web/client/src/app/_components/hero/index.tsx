'use client';

import { api } from '@/trpc/react';
import { motion } from 'framer-motion';
import { useState } from 'react';
import { vujahdayScript } from '../../fonts';
import { Create } from './create';
import { CreateError } from './create-error';
import { HighDemand } from './high-demand';
<<<<<<< HEAD
import { Icons } from '@onlook/ui/icons';
=======
import { Import } from './import';
import { StartBlank } from './start-blank';
import { UnicornBackground } from './unicorn-background';
>>>>>>> b3e88d6e

export function Hero() {
    const [cardKey, setCardKey] = useState(0);
    const [isCreatingProject, setIsCreatingProject] = useState(false);
    const { data: user } = api.user.get.useQuery();

    return (
        <div className="w-full h-full flex flex-col items-center justify-center gap-12 p-8 text-lg text-center relative">
            <UnicornBackground />
            <div className="flex flex-col gap-3 items-center relative z-20 pt-4 pb-2">
                <motion.div 
                    className="flex flex-col gap-3 items-center relative z-20 pt-4 pb-2 mb-6"
                    initial={{ opacity: 0, y: -10 }}
                    animate={{ opacity: 1, y: 0 }}
                    transition={{ duration: 0.6, delay: 1.2, ease: "easeOut" }}
                >
                    <a 
                        href="https://www.ycombinator.com/companies/onlook/jobs/e4gHv1n-founding-engineer-fullstack" target="_blank" 
                        className="inline-flex items-center gap-2 px-3 py-1.5 hover:bg-foreground-secondary/20 backdrop-blur-sm border border-foreground-secondary/20 rounded-full text-xs text-foreground-secondary transition-all duration-200 hover:scale-102"
                    >
                        We're hiring engineers
                        <Icons.ArrowRight className="w-4 h-4" />
                    </a>
                    
                </motion.div>
                <motion.h1
                    className="text-6xl font-light leading-tight text-center !leading-[0.9]"
                    initial={{ opacity: 0, filter: "blur(4px)" }}
                    animate={{ opacity: 1, filter: "blur(0px)" }}
                    transition={{ duration: 0.6, ease: "easeOut" }}
                    style={{ willChange: "opacity, filter", transform: "translateZ(0)" }}
                >
                    Cursor for<br />
                    <span className={`italic font-normal ${vujahdayScript.className} text-[4.6rem] ml-1 leading-[1.0]`}>Designers</span>
                </motion.h1>
                <motion.p
                    className="text-lg text-foreground-secondary max-w-xl text-center mt-2"
                    initial={{ opacity: 0, filter: "blur(4px)" }}
                    animate={{ opacity: 1, filter: "blur(0px)" }}
                    transition={{ duration: 0.6, delay: 0.15, ease: "easeOut" }}
                    style={{ willChange: "opacity, filter", transform: "translateZ(0)" }}
                >
                    Onlook is a next-generation visual code editor<br />
                    that lets designers and product managers craft<br />
                    web experiences with AI
                </motion.p>
                <HighDemand />
                <CreateError />
            </div>
            <div className="sm:flex hidden flex-col gap-4 items-center relative z-20">
                <motion.div
                    initial={{ opacity: 0 }}
                    animate={{ opacity: 1 }}
                    transition={{ duration: 0.6, delay: 0.3, ease: "easeOut" }}
                    onAnimationComplete={() => {
                        setCardKey(prev => prev + 1);
                    }}
                >
                    <Create user={user ?? null} cardKey={cardKey} isCreatingProject={isCreatingProject} setIsCreatingProject={setIsCreatingProject} />
                </motion.div>
                <motion.div
                    className="flex gap-12 mt-4"
                    initial={{ opacity: 0, filter: "blur(4px)" }}
                    animate={{ opacity: 1, filter: "blur(0px)" }}
                    transition={{ duration: 0.6, delay: 0.6, ease: "easeOut" }}
                    style={{ willChange: "opacity, filter", transform: "translateZ(0)" }}
                >
                    <StartBlank user={user ?? null} isCreatingProject={isCreatingProject} setIsCreatingProject={setIsCreatingProject} />
                    <Import />
                </motion.div>
                <motion.div
                    className="text-center text-xs text-foreground-secondary mt-2 opacity-80"
                    initial={{ opacity: 0, filter: "blur(4px)" }}
                    animate={{ opacity: 1, filter: "blur(0px)" }}
                    transition={{ duration: 0.6, delay: 1, ease: "easeOut" }}
                    style={{ willChange: "opacity, filter", transform: "translateZ(0)" }}
                >
                    No Credit Card Required &bull; Get a Site in Seconds
                </motion.div>

            </div>
            <motion.div className="sm:hidden text-balance flex flex-col gap-4 items-center relative z-20 px-10 text-foreground-secondary bg-foreground-secondary/10 backdrop-blur-lg rounded-lg border-[0.5px] border-foreground-secondary/20 p-4"
                initial={{ opacity: 0, filter: "blur(4px)" }}
                animate={{ opacity: 1, filter: "blur(0px)" }}
                transition={{ duration: 0.6, delay: 0.6, ease: "easeOut" }}
                style={{ willChange: "opacity, filter", transform: "translateZ(0)" }}
            >
                Onlook isn't ready for Mobile – Please open on a larger screen
            </motion.div>
        </div>
    );
}<|MERGE_RESOLUTION|>--- conflicted
+++ resolved
@@ -7,13 +7,10 @@
 import { Create } from './create';
 import { CreateError } from './create-error';
 import { HighDemand } from './high-demand';
-<<<<<<< HEAD
-import { Icons } from '@onlook/ui/icons';
-=======
 import { Import } from './import';
 import { StartBlank } from './start-blank';
 import { UnicornBackground } from './unicorn-background';
->>>>>>> b3e88d6e
+import { Icons } from '@onlook/ui/icons';
 
 export function Hero() {
     const [cardKey, setCardKey] = useState(0);
