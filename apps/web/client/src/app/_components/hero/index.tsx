--- conflicted
+++ resolved
@@ -3,12 +3,7 @@
 import { api } from '@/trpc/react';
 import { Icons } from '@onlook/ui/icons';
 import { motion } from 'framer-motion';
-<<<<<<< HEAD
-import { useState } from 'react';
-=======
 import { useEffect, useState } from 'react';
-import { vujahdayScript } from '../../fonts';
->>>>>>> 30b3e8a9
 import { Create } from './create';
 import { CreateError } from './create-error';
 import { HighDemand } from './high-demand';
@@ -106,18 +101,7 @@
                     </motion.div>
 
                 </div>
-<<<<<<< HEAD
                 <MobileEmailCapture />
-=======
-                <motion.div className="hidden text-balance flex-col gap-4 items-center relative z-20 mx-10 text-foreground-secondary bg-foreground-secondary/10 backdrop-blur-lg rounded-lg border-[0.5px] border-foreground-secondary/20 p-4"
-                    initial={{ opacity: 0, filter: "blur(4px)" }}
-                    animate={{ opacity: 1, filter: "blur(0px)" }}
-                    transition={{ duration: 0.6, delay: 0.6, ease: "easeOut" }}
-                    style={{ willChange: "opacity, filter", transform: "translateZ(0)" }}
-                >
-                    Onlook isn't designed for Mobile – Please open on a larger screen
-                </motion.div>
->>>>>>> 30b3e8a9
             </div>
         </div>
     );
