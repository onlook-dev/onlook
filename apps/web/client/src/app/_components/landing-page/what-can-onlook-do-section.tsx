--- conflicted
+++ resolved
@@ -1,14 +1,10 @@
-import { Icons } from '@onlook/ui/icons';
-<<<<<<< HEAD
-import { ColorSwatchGroup } from './color-swatch-group';
+import React, { useCallback, useEffect, useRef, useState } from 'react';
+import { AiChatPreviewBlock } from './feature-blocks/ai-chat-preview-block';
+import { BrandComplianceBlock } from './feature-blocks/brand-compliance';
+import { ComponentsBlock } from './feature-blocks/components';
 import { DirectEditingBlock } from './feature-blocks/direct-editing';
+import { LayersBlock } from './feature-blocks/layers';
 import { RevisionHistory } from './feature-blocks/revision-history';
-import { ResponsiveWebsiteBlock } from './feature-blocks/responsive-website';
-import { BrandComplianceBlock } from './feature-blocks/brand-compliance';
-import { LayersBlock } from './feature-blocks/layers';
-import { ComponentsBlock } from './feature-blocks/components';
-import React, { useState, useEffect, useRef, useCallback } from 'react';
-import { AiChatPreviewBlock } from './feature-blocks/ai-chat-preview-block';
 
 // Hook to detect operating system
 function useOperatingSystem() {
@@ -16,7 +12,7 @@
 
     useEffect(() => {
         const userAgent = navigator.userAgent.toLowerCase();
-        
+
         if (userAgent.includes('mac')) {
             setOs('mac');
         } else if (userAgent.includes('win')) {
@@ -54,16 +50,16 @@
 
     const updateTransform = useCallback(() => {
         if (!containerRef.current) return;
-        
+
         const rect = containerRef.current.getBoundingClientRect();
         const viewportHeight = window.innerHeight;
-        
+
         // Calculate how far the element is from the center of the viewport
         const distanceFromCenter = rect.top + rect.height / 2 - viewportHeight / 2;
-        
+
         // Apply transform based on distance from center
         setTransform(distanceFromCenter * speed);
-        
+
         ticking.current = false;
     }, [speed]);
 
@@ -85,9 +81,9 @@
     }, [updateTransform]);
 
     return (
-        <div 
+        <div
             ref={containerRef}
-            style={{ 
+            style={{
                 transform: `translate3d(0, ${transform}px, 0)`,
                 transition: 'transform 0.1s cubic-bezier(0.4, 0, 0.2, 1)',
                 willChange: 'transform',
@@ -99,14 +95,11 @@
         </div>
     );
 }
-=======
-import { MockLayersTab } from './mock-layers-tab';
->>>>>>> e480b03e
 
 export function WhatCanOnlookDoSection() {
     // Detect operating system for keyboard shortcuts
     const os = useOperatingSystem();
-    
+
     // Carousel state for Demo Sites
     const [selectedVersionIdx, setSelectedVersionIdx] = useState(0);
     const [displayedImageIdx, setDisplayedImageIdx] = useState(0); // New state for delayed image display
@@ -115,11 +108,11 @@
     const [selectedElement, setSelectedElement] = useState<string | null>('text2');
     const [isUserSelected, setIsUserSelected] = useState(false);
     const [lastUserInteraction, setLastUserInteraction] = useState(Date.now());
-    
+
     // Keyboard shortcut carousel state
     const [shortcutLetterIdx, setShortcutLetterIdx] = useState(0);
     const [isShortcutAnimating, setIsShortcutAnimating] = useState(false);
-    
+
     // Demo colors for carousel
     const demoColors = [
         'bg-gradient-to-br from-gray-400 to-gray-700',
@@ -141,10 +134,10 @@
         { title: 'Added new background image', subtitle: 'Sandra · 12h ago' },
         { title: 'Copy improvements and new branding', subtitle: 'Jonathan · 3d ago' },
     ];
-    
+
     // Keyboard shortcut letters to cycle through
     const shortcutLetters = ['Z', 'X', 'C', 'V', 'D', 'G', 'A', 'S'];
-    
+
     // Get the appropriate keyboard shortcut text
     const getKeyboardShortcut = () => {
         const currentLetter = shortcutLetters[shortcutLetterIdx];
@@ -174,7 +167,7 @@
         const timer = setTimeout(() => {
             setDisplayedImageIdx(selectedVersionIdx);
         }, 230); // 0.23 second delay
-        
+
         return () => clearTimeout(timer);
     }, [selectedVersionIdx]);
 
