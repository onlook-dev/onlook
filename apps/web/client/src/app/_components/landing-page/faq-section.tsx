import { Routes } from '@/utils/constants';
import { Icons } from '@onlook/ui/icons';
import { ButtonLink } from '../button-link';
import { FAQDropdown } from './faq-dropdown';
import React from 'react';

interface FAQ {
    question: string;
    answer: string;
}

interface FAQSectionProps {
    faqs?: FAQ[];
    title?: string;
    buttonText?: string;
    buttonHref?: string;
    className?: string;
}

const defaultFaqs = [
    {
        question: 'What kinds of things can I design with Onlook?',
        answer: 'You can prototype, ideate, and create websites from scratch with Onlook',
    },
    {
        question: 'Why would I use Onlook?',
        answer: 'When you design in Onlook you design in the real product – in other words, the source of truth. Other products are great for ideating, but Onlook is the only one that lets you design with the existing product and the only one that translates your designs to code instantly.',
    },
    {
        question: 'Who owns the code that I write with Onlook?',
        answer: "The code you make with Onlook is all yours. Your code is written locally directly to your files, and isn't hosted off your device.",
    },
    {
        question: 'What is the difference between Onlook and other design tools?',
        answer: 'Onlook is a visual editor for code. It allows you to create and style your own creations with code as the source of truth. While it is best suited for creating websites, it can be used for anything visual – presentations, mockups, and more. Because Onlook uses code as the source of truth, the types of designs you can create are unconstrained by Onlook interface.',
    },
    {
        question: 'Why is Onlook open-source?',
        answer: 'Developers have historically been second-rate citizens in the design process. Onlook was founded to bridge the divide between design and development, and we wanted to make developers first-class citizens alongside designers. We chose to be open-source to give developers transparency into how we are building Onlook and how the work created through Onlook will complement the work of developers.',
    },
];

export function FAQSection({ 
    faqs = defaultFaqs, 
    title = "Frequently\nasked questions",
    buttonText = "Read our FAQs",
    buttonHref = Routes.FAQ,
    className = ""
}: FAQSectionProps) {
    return (
        <div className={`w-full py-48 px-8 bg-background-onlook/80 ${className}`} id="faq">
            <div className="max-w-6xl mx-auto flex flex-col md:flex-row items-start gap-24 md:gap-12">
                <div className="flex-1 flex flex-col items-start">
                    <h3 className="text-foreground-primary text-5xl md:text-6xl leading-[1.1] font-light mb-12 mt-4 max-w-3xl text-balance">
                        {title.split('\n').map((line, index) => (
                            <React.Fragment key={index}>
                                {line}
                                {index < title.split('\n').length - 1 && <br />}
                            </React.Fragment>
                        ))}
                    </h3>
                    <ButtonLink href={buttonHref} rightIcon={<Icons.ArrowRight className="w-5 h-5" />}>{buttonText}</ButtonLink>
                </div>
                <div className="flex-1 flex flex-col gap-6">
                    <FAQDropdown faqs={faqs} />
                </div>
            </div>
        </div>
    );
<<<<<<< HEAD
}       
=======
}    
>>>>>>> 0f8b52ac
<|MERGE_RESOLUTION|>--- conflicted
+++ resolved
@@ -1,8 +1,8 @@
 import { Routes } from '@/utils/constants';
 import { Icons } from '@onlook/ui/icons';
+import React from 'react';
 import { ButtonLink } from '../button-link';
 import { FAQDropdown } from './faq-dropdown';
-import React from 'react';
 
 interface FAQ {
     question: string;
@@ -40,8 +40,8 @@
     },
 ];
 
-export function FAQSection({ 
-    faqs = defaultFaqs, 
+export function FAQSection({
+    faqs = defaultFaqs,
     title = "Frequently\nasked questions",
     buttonText = "Read our FAQs",
     buttonHref = Routes.FAQ,
@@ -67,8 +67,4 @@
             </div>
         </div>
     );
-<<<<<<< HEAD
-}       
-=======
-}    
->>>>>>> 0f8b52ac
+}    