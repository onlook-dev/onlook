<<<<<<< HEAD
'use client';

import { Icons } from '@onlook/ui/icons/index';
=======
import { Icons } from '@onlook/ui/icons';
>>>>>>> e480b03e
import { useRouter } from 'next/navigation';
import { Illustrations } from './illustrations';

export function Footer() {
    const router = useRouter();

    return (
        <footer className="w-full text-foreground-primary border-t border-foreground-primary/10 mt-24 pb-24">
            <div className="max-w-6xl mx-auto px-8 pt-16 pb-24 flex flex-col md:flex-row md:items-start gap-24">
                {/* Left: Slogan */}
                <div
                    className="flex-1 flex flex-col gap-8 min-w-[250px] cursor-pointer"
                    onClick={() => router.push('/')}
                >
                    <Icons.OnlookTextLogo className="w-24 h-5 text-foreground-primary" />
                </div>
                {/* Center: Links */}
                <div className="flex-1 flex flex-col md:flex-row gap-12 md:gap-24 justify-center">
                    <div>
                        <h4 className="text-regularPlus mb-4 text-foreground-primary">Company</h4>
                        <ul className="flex flex-col gap-4 text-regular text-foreground-secondary">
                            {/* <li><a href="/about" className="hover:underline">About</a></li> */}
                            <li><a href="https://docs.onlook.com" target="_blank" className="hover:underline">Docs</a></li>
                            <li><a href="/faq" className="hover:underline">FAQ</a></li>
                            <li><a href="https://onlook.substack.com" target="_blank" className="hover:underline">Blog</a></li>
                            {/* <li><a href="#" className="hover:underline">Careers</a></li> */}
                            <li><a href="mailto:contact@onlook.com" className="hover:underline">Contact</a></li>
                        </ul>
                    </div>
                    <div className="min-w-[200px]">
                        <h4 className="text-regularPlus mb-4 text-foreground-primary">Product</h4>
                        <ul className="flex flex-col gap-4 text-regular text-foreground-secondary">
                            <li><a href="/projects" className="hover:underline">My Projects</a></li>
                            <li><a href="https://github.com/onlook-dev/onlook" target="_blank" className="hover:underline">GitHub Repo</a></li>
                        </ul>
                    </div>
                    <div>
                        <h4 className="text-regularPlus mb-4 text-foreground-primary">Follow Us</h4>
                        <div className="flex gap-6 mt-2 items-center">
                            <a href="https://x.com/onlookdev" target="_blank" rel="noopener noreferrer">
                                <Icons.SocialX className="w-6 h-6 text-foreground-secondary hover:text-foreground-primary transition-colors" />
                            </a>
                            <a href="https://www.linkedin.com/company/onlook-dev/" target="_blank" rel="noopener noreferrer">
                                <Icons.SocialLinkedIn className="w-6 h-6 text-foreground-secondary hover:text-foreground-primary transition-colors" />
                            </a>
                            <a href="https://onlook.substack.com/" target="_blank" rel="noopener noreferrer">
                                <Icons.SocialSubstack className="w-6 h-6 text-foreground-secondary hover:text-foreground-primary transition-colors" />
                            </a>
                            <a href="https://www.youtube.com/@onlookdev" target="_blank" rel="noopener noreferrer">
                                <Icons.SocialYoutube className="w-6 h-6 text-foreground-secondary hover:text-foreground-primary transition-colors" />
                            </a>
                            <a href="https://github.com/onlook-dev/onlook" target="_blank" rel="noopener noreferrer">
                                <Icons.GitHubLogo className="w-5.5 h-5.5 text-foreground-secondary hover:text-foreground-primary transition-colors" />
                            </a>
                            <a href="https://discord.gg/ZZzadNQtns" target="_blank" rel="noopener noreferrer">
                                <Icons.DiscordLogo className="w-6 h-6 text-foreground-secondary hover:text-foreground-primary transition-colors" />
                            </a>
                        </div>
                    </div>
                </div>
            </div>
            {/* Bottom Bar */}
            <div className="max-w-6xl mx-auto px-8 pb-4 pt-24">
                <div className="flex flex-col md:flex-row items-center md:items-center justify-center md:justify-between w-full gap-0 md:gap-4 border-t border-foreground-primary/10 pt-6">
                    {/* Center: Links */}
                    <div className="flex gap-8 text-foreground-tertiary text-small justify-center w-full md:w-auto mb-4 md:mb-0">
                        <a href="/terms-of-service" className="hover:underline">Terms of Service</a>
                        <a href="/privacy-policy" className="hover:underline">Privacy Policy</a>
                        <a href="/sitemap.xml" className="hover:underline">Sitemap</a>
                    </div>
                    {/* Right: Copyright */}
                    <div className="text-foreground-tertiary text-small w-full md:w-auto flex justify-center md:justify-end">© {new Date().getFullYear()} On Off, Inc.</div>
                </div>
            </div>
            <div className="max-w-5xl mx-auto px-8 pb-4 pt-24 flex justify-center">
                <Illustrations.OnlookLogoSeal className="w-full h-full [mask-image:linear-gradient(to_bottom,black_0%,transparent_100%)] text-foreground-primary/20" />
            </div>
        </footer>
    );
} <|MERGE_RESOLUTION|>--- conflicted
+++ resolved
@@ -1,10 +1,4 @@
-<<<<<<< HEAD
-'use client';
-
-import { Icons } from '@onlook/ui/icons/index';
-=======
 import { Icons } from '@onlook/ui/icons';
->>>>>>> e480b03e
 import { useRouter } from 'next/navigation';
 import { Illustrations } from './illustrations';
 
