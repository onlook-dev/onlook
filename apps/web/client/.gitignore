--- conflicted
+++ resolved
@@ -45,10 +45,8 @@
 # idea files
 .idea
 
-<<<<<<< HEAD
 # mastra
 .mastra/
-=======
+
 # Ignore preload script changes unless the script should be updated. Uncomment to update.
-/public/onlook-preload-script.js
->>>>>>> 96a1c7dd
+/public/onlook-preload-script.js