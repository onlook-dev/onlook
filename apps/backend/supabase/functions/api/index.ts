--- conflicted
+++ resolved
@@ -2,28 +2,18 @@
 import { Hono } from 'jsr:@hono/hono';
 import "jsr:@supabase/functions-js/edge-runtime.d.ts";
 import { aiRouteHandler } from "./ai/index.ts";
-<<<<<<< HEAD
 import { authenticateUser } from "./helpers/auth.ts";
 import { customDomainsRouteHandler } from "./hosting.ts/domains.ts";
-=======
->>>>>>> 7823f02d
 import { hostingRouteHandler } from "./hosting.ts/index.ts";
 
 const app = new Hono();
 
 app.post(`${BASE_API_ROUTE}${ApiRoutes.AI}`, async (c) => {
-<<<<<<< HEAD
-    const auth = await authenticateUser(c);
-    if (!auth.success || !auth.user) {
-        return auth.response;
-    }
-=======
     // TODO: Need better auth method
     // const auth = await authenticateUser(c);
-    // if (!auth.success) {
+    // if (!auth.success || !auth.user) {
     //     return auth.response;
     // }
->>>>>>> 7823f02d
     return await aiRouteHandler(await c.req.json());
 });
 
