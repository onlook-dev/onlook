import { getDeepElement, getDomElement } from './helpers';
import { EditorAttributes } from '/common/constants';
import { DomElement } from '/common/models/element';

export const getSelectorAtLoc = (x: number, y: number): string => {
    const el = getDeepElement(x, y) || document.body;
    return getUniqueSelector(el as HTMLElement);
};

export const getElementWithSelector = (selector: string, style: boolean): DomElement => {
    const el = (document.querySelector(selector) as HTMLElement) || document.body;
    return getDomElement(el, style);
};

export const getElements = (selector: string, style: boolean): DomElement[] => {
    const el = document.querySelector(selector) || document.body;
    const els = getRelatedElements(el as HTMLElement);
    const elsMetadata = els.map((el) => getDomElement(el, style));
    return [getDomElement(el as HTMLElement, style), ...elsMetadata];
};

export const getElementAtLoc = (x: number, y: number, getStyle: boolean): DomElement => {
    const el = getDeepElement(x, y) || document.body;
    return getDomElement(el as HTMLElement, getStyle);
};

export const getElementsAtLoc = (x: number, y: number, style: boolean): DomElement[] => {
    const el = (getDeepElement(x, y) as HTMLElement) || document.body;
    const els = [el, ...getRelatedElements(el as HTMLElement)];
    const elsMetadata = els.map((element) => getDomElement(element, style));
    return elsMetadata;
};

<<<<<<< HEAD
=======
const getDomElement = (el: HTMLElement, getStyle: boolean): DomElement => {
    const parent = el.parentElement;
    const parentDomElement: ParentDomElement = {
        selector: getUniqueSelector(parent as HTMLElement),
        rect: parent?.getBoundingClientRect() as DOMRect,
        encodedTemplateNode: parent?.getAttribute(EditorAttributes.DATA_ONLOOK_ID) || undefined,
    };

    const rect = el.getBoundingClientRect();
    const styles = getStyle ? getStyles(el) : {};
    const selector = getUniqueSelector(el as HTMLElement);
    const encodedTemplateNode = el.getAttribute(EditorAttributes.DATA_ONLOOK_ID) || undefined;
    const domElement: DomElement = {
        selector,
        rect,
        tagName: el.tagName,
        parent: parentDomElement,
        styles,
        encodedTemplateNode,
    };
    return JSON.parse(JSON.stringify(domElement));
};

>>>>>>> 3bee4f80
const getRelatedElements = (el: HTMLElement): HTMLElement[] => {
    const encodedTemplateNode = el.getAttribute(EditorAttributes.DATA_ONLOOK_ID) || undefined;
    if (!encodedTemplateNode) {
        return [];
    }

    const els = document.querySelectorAll(
        `[${EditorAttributes.DATA_ONLOOK_ID}="${encodedTemplateNode}"]`,
    );
    return Array.from(els) as HTMLElement[];
};<|MERGE_RESOLUTION|>--- conflicted
+++ resolved
@@ -1,5 +1,6 @@
-import { getDeepElement, getDomElement } from './helpers';
+import { getDomElement } from './helpers';
 import { EditorAttributes } from '/common/constants';
+import { getUniqueSelector } from '/common/helpers';
 import { DomElement } from '/common/models/element';
 
 export const getSelectorAtLoc = (x: number, y: number): string => {
@@ -31,32 +32,6 @@
     return elsMetadata;
 };
 
-<<<<<<< HEAD
-=======
-const getDomElement = (el: HTMLElement, getStyle: boolean): DomElement => {
-    const parent = el.parentElement;
-    const parentDomElement: ParentDomElement = {
-        selector: getUniqueSelector(parent as HTMLElement),
-        rect: parent?.getBoundingClientRect() as DOMRect,
-        encodedTemplateNode: parent?.getAttribute(EditorAttributes.DATA_ONLOOK_ID) || undefined,
-    };
-
-    const rect = el.getBoundingClientRect();
-    const styles = getStyle ? getStyles(el) : {};
-    const selector = getUniqueSelector(el as HTMLElement);
-    const encodedTemplateNode = el.getAttribute(EditorAttributes.DATA_ONLOOK_ID) || undefined;
-    const domElement: DomElement = {
-        selector,
-        rect,
-        tagName: el.tagName,
-        parent: parentDomElement,
-        styles,
-        encodedTemplateNode,
-    };
-    return JSON.parse(JSON.stringify(domElement));
-};
-
->>>>>>> 3bee4f80
 const getRelatedElements = (el: HTMLElement): HTMLElement[] => {
     const encodedTemplateNode = el.getAttribute(EditorAttributes.DATA_ONLOOK_ID) || undefined;
     if (!encodedTemplateNode) {
@@ -67,4 +42,28 @@
         `[${EditorAttributes.DATA_ONLOOK_ID}="${encodedTemplateNode}"]`,
     );
     return Array.from(els) as HTMLElement[];
+};
+
+const getDeepElement = (x: number, y: number): Element | undefined => {
+    const el = document.elementFromPoint(x, y);
+    if (!el) {
+        return;
+    }
+    const crawlShadows = (node: Element): Element => {
+        if (node?.shadowRoot) {
+            const potential = node.shadowRoot.elementFromPoint(x, y);
+            if (potential == node) {
+                return node;
+            } else if (potential?.shadowRoot) {
+                return crawlShadows(potential);
+            } else {
+                return potential || node;
+            }
+        } else {
+            return node;
+        }
+    };
+
+    const nested_shadow = crawlShadows(el);
+    return nested_shadow || el;
 };