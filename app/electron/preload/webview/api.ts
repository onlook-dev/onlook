import { contextBridge } from 'electron';
<<<<<<< HEAD
import { getElementAtLoc, getElementWithSelector } from './elements';
import { insertElement, insertTextElement } from './elements/insert';
=======
import { getElementAtLoc, getElementWithSelector, getSelectorAtLoc } from './elements';
>>>>>>> 3bee4f80

export function setApi() {
    contextBridge.exposeInMainWorld('api', {
        getElementAtLoc: getElementAtLoc,
        getElementWithSelector: getElementWithSelector,
<<<<<<< HEAD
        insertElement: insertElement,
        insertTextElement: insertTextElement,
=======
        getSelectorAtLoc: getSelectorAtLoc,
>>>>>>> 3bee4f80
    });
}<|MERGE_RESOLUTION|>--- conflicted
+++ resolved
@@ -1,20 +1,13 @@
 import { contextBridge } from 'electron';
-<<<<<<< HEAD
-import { getElementAtLoc, getElementWithSelector } from './elements';
+import { getElementAtLoc, getElementWithSelector, getSelectorAtLoc } from './elements';
 import { insertElement, insertTextElement } from './elements/insert';
-=======
-import { getElementAtLoc, getElementWithSelector, getSelectorAtLoc } from './elements';
->>>>>>> 3bee4f80
 
 export function setApi() {
     contextBridge.exposeInMainWorld('api', {
         getElementAtLoc: getElementAtLoc,
         getElementWithSelector: getElementWithSelector,
-<<<<<<< HEAD
         insertElement: insertElement,
         insertTextElement: insertTextElement,
-=======
         getSelectorAtLoc: getSelectorAtLoc,
->>>>>>> 3bee4f80
     });
 }