import { capitalizeFirstLetter } from './helpers';

export class Hotkey {
    static readonly UNDO = new Hotkey('mod+z', 'Undo');
    static readonly REDO = new Hotkey('mod+shift+z', 'Redo');
    static readonly SELECT = new Hotkey('v', 'Select');
    static readonly ESCAPE = new Hotkey('esc', 'Escape');
    static readonly PAN = new Hotkey('h', 'Pan');
    static readonly INTERACT = new Hotkey('i', 'Interact');
    static readonly INSERT_DIV = new Hotkey('r', 'Insert Div');
    static readonly INSERT_TEXT = new Hotkey('t', 'Insert Text');
<<<<<<< HEAD
    static readonly DELETE = new Hotkey('backspace', 'Delete Div');
    static readonly COPY = new Hotkey('mod+c', 'Copy');
    static readonly PASTE = new Hotkey('mod+v', 'Paste');
    static readonly CUT = new Hotkey('mod+x', 'Cut');
    static readonly DUPLICATE = new Hotkey('mod+d', 'Duplicate');
    static readonly ENTER = new Hotkey('enter', 'Edit Text');
=======
    static readonly BACKSPACE = new Hotkey('backspace', 'Delete Div');
    static readonly DELETE = new Hotkey('delete', 'Delete Div');
>>>>>>> 1092265e

    // private to disallow creating other instances of this type
    private constructor(
        public readonly command: string,
        public readonly description: string,
    ) {}

    toString() {
        return this.command;
    }

    get readableCommand() {
        const isMac = process.platform === 'darwin';
        return this.command
            .replace('mod', isMac ? '⌘' : 'Ctrl')
            .split('+')
            .map((value) => {
                if (value === 'shift') {
                    return '⇧';
                }
                if (value === 'alt') {
                    return isMac ? '⌥' : 'Alt';
                }
                if (value === 'ctrl') {
                    return isMac ? '⌃' : 'Ctrl';
                }
                return capitalizeFirstLetter(value);
            })
            .join(' ');
    }
}<|MERGE_RESOLUTION|>--- conflicted
+++ resolved
@@ -9,17 +9,13 @@
     static readonly INTERACT = new Hotkey('i', 'Interact');
     static readonly INSERT_DIV = new Hotkey('r', 'Insert Div');
     static readonly INSERT_TEXT = new Hotkey('t', 'Insert Text');
-<<<<<<< HEAD
-    static readonly DELETE = new Hotkey('backspace', 'Delete Div');
     static readonly COPY = new Hotkey('mod+c', 'Copy');
     static readonly PASTE = new Hotkey('mod+v', 'Paste');
     static readonly CUT = new Hotkey('mod+x', 'Cut');
     static readonly DUPLICATE = new Hotkey('mod+d', 'Duplicate');
     static readonly ENTER = new Hotkey('enter', 'Edit Text');
-=======
     static readonly BACKSPACE = new Hotkey('backspace', 'Delete Div');
     static readonly DELETE = new Hotkey('delete', 'Delete Div');
->>>>>>> 1092265e
 
     // private to disallow creating other instances of this type
     private constructor(
