--- conflicted
+++ resolved
@@ -1,11 +1,9 @@
+import React from 'react';
+
 import * as PopoverPrimitive from '@radix-ui/react-popover';
-<<<<<<< HEAD
 import * as SeparatorPrimitive from '@radix-ui/react-separator';
 import * as ScrollArea from '@radix-ui/react-scroll-area';
 import { cva, type VariantProps } from 'class-variance-authority';
-=======
-import * as React from 'react';
->>>>>>> 90043583
 
 import { cn } from '@/lib/utils';
 
@@ -119,7 +117,6 @@
     );
 };
 
-<<<<<<< HEAD
 export {
     Popover,
     PopoverTrigger,
@@ -130,7 +127,4 @@
     PopoverFooter,
     PopoverSeparator,
     PopoverClose,
-};
-=======
-export { Popover, PopoverAnchor, PopoverContent, PopoverTrigger };
->>>>>>> 90043583
+};