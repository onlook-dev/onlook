import { Button } from '@/components/ui/button';
import { Input } from '@/components/ui/input';
import { Popover, PopoverContent, PopoverTrigger } from '@/components/ui/popover';
import {
    ArrowLeftIcon,
    ArrowRightIcon,
    CheckCircledIcon,
    ChevronDownIcon,
    CircleBackslashIcon,
    DesktopIcon,
    ExclamationTriangleIcon,
    ExternalLinkIcon,
    MoonIcon,
    ReloadIcon,
    SunIcon,
} from '@radix-ui/react-icons';
import clsx from 'clsx';
import { useEffect, useState } from 'react';
import { Links } from '/common/constants';

interface BrowserControlsProps {
    webviewRef: React.RefObject<Electron.WebviewTag> | null;
    webviewSrc: string;
    setWebviewSrc: React.Dispatch<React.SetStateAction<string>>;
    setWebviewSize: React.Dispatch<React.SetStateAction<{ width: number; height: number }>>;
    selected: boolean;
    hovered: boolean;
    setHovered: React.Dispatch<React.SetStateAction<boolean>>;
    darkmode: boolean;
    setDarkmode: React.Dispatch<React.SetStateAction<boolean>>;
    onlookEnabled: boolean;
}

interface SizePreset {
    name: string;
    width: number;
    height: number;
}

function BrowserControls({
    webviewRef,
    webviewSrc,
    setWebviewSrc,
    setWebviewSize,
    selected,
    hovered,
    setHovered,
    darkmode,
    setDarkmode,
    onlookEnabled,
}: BrowserControlsProps) {
    const [urlInputValue, setUrlInputValue] = useState(webviewSrc);
    const [selectedPreset, setSelectedPreset] = useState<string>('Desktop');
    const [isPopoverOpen, setIsPopoverOpen] = useState(false);

    const PRESETS: SizePreset[] = [
        { name: 'Desktop', width: 1280, height: 832 },
        { name: 'Tablet', width: 834, height: 1194 },
        { name: 'Mobile', width: 320, height: 568 },
    ];

    useEffect(() => {
        setUrlInputValue(webviewSrc);
    }, [webviewSrc]);

    function goForward() {
        const webview = webviewRef?.current as Electron.WebviewTag | null;
        if (!webview) {
            return;
        }
        if (webview.canGoForward()) {
            webview.goForward();
        }
    }

    function reload() {
        const webview = webviewRef?.current as Electron.WebviewTag | null;
        if (!webview) {
            return;
        }
        webview.reload();
    }

    function goBack() {
        const webview = webviewRef?.current as Electron.WebviewTag | null;
        if (!webview) {
            return;
        }
        if (webview.canGoBack()) {
            webview.goBack();
        }
    }

    function getValidUrl(url: string) {
        if (!url.startsWith('http://') && !url.startsWith('https://')) {
            return 'http://' + url;
        }
        return url;
    }

    function handleKeydown(e: React.KeyboardEvent<HTMLInputElement>) {
        if (e.key === 'Enter') {
            e.currentTarget.blur();
            return;
        }
    }

    function handleBlur(e: React.FocusEvent<HTMLInputElement>) {
        const webview = webviewRef?.current as Electron.WebviewTag | null;
        if (!webview) {
            return;
        }

        const validUrl = getValidUrl(e.currentTarget.value);
        webview.src = validUrl;
        webview.loadURL(validUrl);
        setWebviewSrc(validUrl);
    }

    function toggleTheme() {
        const webview = webviewRef?.current as Electron.WebviewTag | null;
        if (!webview) {
            return;
        }

        webview.executeJavaScript(`window.api?.toggleTheme()`).then((res) => setDarkmode(res));
    }

    function resizeToPreset(width: number, height: number, presetName: string) {
        const webview = webviewRef?.current as Electron.WebviewTag | null;
        if (webview) {
            setWebviewSize({ width, height });
            setSelectedPreset(presetName);
            setIsPopoverOpen(false);
        }
    }

    function canGoBack() {
        try {
            return webviewRef.current?.canGoBack();
        } catch (e) {
            return false;
        }
    }

    function canGoForward() {
        try {
            return webviewRef.current?.canGoForward();
        } catch (e) {
            return false;
        }
    }

    return (
        <div
            className={clsx(
                'flex flex-row items-center space-x-2 p-2 rounded-lg backdrop-blur-sm transition',
                selected ? ' bg-active/60 ' : '',
                hovered ? ' bg-hover/20 ' : '',
            )}
            onMouseOver={() => setHovered(true)}
            onMouseOut={() => setHovered(false)}
        >
            <Button
                variant="outline"
                className="bg-background-secondary/60"
                onClick={goBack}
<<<<<<< HEAD
                disabled={!webviewRef?.current?.canGoBack()}
=======
                disabled={!canGoBack()}
>>>>>>> 8fa49af1
            >
                <ArrowLeftIcon />
            </Button>
            <Button
                variant="outline"
                className="bg-background-secondary/60"
                onClick={goForward}
<<<<<<< HEAD
                disabled={!webviewRef?.current?.canGoForward()}
=======
                disabled={!canGoForward()}
>>>>>>> 8fa49af1
            >
                <ArrowRightIcon />
            </Button>
            <Button variant="outline" className="bg-background-secondary/60" onClick={reload}>
                <ReloadIcon />
            </Button>
            <Input
                className="text-regularPlus bg-background-secondary/60"
                value={urlInputValue}
                onChange={(e) => setUrlInputValue(e.target.value)}
                onKeyDown={handleKeydown}
                onBlur={handleBlur}
            />
            <Popover open={isPopoverOpen} onOpenChange={setIsPopoverOpen}>
                <PopoverTrigger asChild>
                    <Button
                        variant="outline"
                        className="bg-background-secondary/60 flex items-center space-x-1"
                        size="default"
                    >
                        <DesktopIcon />
                        <ChevronDownIcon />
                    </Button>
                </PopoverTrigger>
                <PopoverContent className="backdrop-blur text-sm overflow-hidden bg-background/90 rounded-xl w-64 border p-0">
                    <h3 className="text-foreground-tertiary px-4 py-4 border-b">
                        Preset Dimensions
                    </h3>
                    <div>
                        {PRESETS.map((preset) => (
                            <button
                                key={preset.name}
                                onClick={() =>
                                    resizeToPreset(preset.width, preset.height, preset.name)
                                }
                                className={clsx(
                                    'w-full grid grid-cols-2 px-4 py-4 transition-colors duration-200',
                                    selectedPreset === preset.name
                                        ? 'bg-background-active/80'
                                        : 'bg-transparent',
                                    'hover:bg-background-active/80',
                                )}
                            >
                                <span className="justify-self-start">{preset.name}</span>
                                <span className="text-foreground-tertiary justify-self-end">{`${preset.width} x ${preset.height}`}</span>
                            </button>
                        ))}
                    </div>
                </PopoverContent>
            </Popover>
            <Button
                variant="outline"
                className="bg-background-secondary/60"
                size="icon"
                onClick={toggleTheme}
            >
                {darkmode ? <MoonIcon /> : <SunIcon />}
            </Button>
            <Popover>
                <PopoverTrigger asChild>
                    <Button
                        variant="outline"
                        size="icon"
                        className={clsx(
                            onlookEnabled
                                ? 'bg-background-secondary/60'
                                : 'bg-red-500 hover:bg-red-700',
                        )}
                    >
                        {onlookEnabled ? <CheckCircledIcon /> : <ExclamationTriangleIcon />}
                    </Button>
                </PopoverTrigger>
                <PopoverContent>
                    <div className="space-y-2 flex flex-col">
                        {onlookEnabled ? (
                            <>
                                <div className="flex gap-2 width-full justify-center">
                                    <p className="text-active text-largePlus">Onlook is enabled</p>
                                    <CheckCircledIcon className="mt-[3px] text-foreground-positive" />
                                </div>
                                <p className="text-foreground-onlook text-regular">
                                    Your codebase is now linked to the editor, giving you advanced
                                    features like write-to-code, component detection, code inspect,
                                    and more
                                </p>
                            </>
                        ) : (
                            <>
                                <div className="flex gap-2 width-full justify-center">
                                    <p className="text-active text-largePlus">
                                        Onlook is not enabled
                                    </p>
                                    <CircleBackslashIcon className="mt-[3px] text-red-500" />
                                </div>
                                <p className="text-foreground-onlook text-regular">
                                    {
                                        "You won't get advanced features like write-to-code, component detection, code inspect, and more."
                                    }
                                </p>
                                <Button
                                    className="mx-auto"
                                    variant="outline"
                                    onClick={() => {
                                        window.open(Links.USAGE_DOCS, '_blank');
                                    }}
                                >
                                    Learn how to enable
                                    <ExternalLinkIcon className="ml-2" />
                                </Button>
                            </>
                        )}
                    </div>
                </PopoverContent>
            </Popover>
        </div>
    );
}

export default BrowserControls;<|MERGE_RESOLUTION|>--- conflicted
+++ resolved
@@ -137,7 +137,7 @@
 
     function canGoBack() {
         try {
-            return webviewRef.current?.canGoBack();
+            return webviewRef?.current?.canGoBack();
         } catch (e) {
             return false;
         }
@@ -145,7 +145,7 @@
 
     function canGoForward() {
         try {
-            return webviewRef.current?.canGoForward();
+            return webviewRef?.current?.canGoForward();
         } catch (e) {
             return false;
         }
@@ -165,11 +165,7 @@
                 variant="outline"
                 className="bg-background-secondary/60"
                 onClick={goBack}
-<<<<<<< HEAD
-                disabled={!webviewRef?.current?.canGoBack()}
-=======
                 disabled={!canGoBack()}
->>>>>>> 8fa49af1
             >
                 <ArrowLeftIcon />
             </Button>
@@ -177,11 +173,7 @@
                 variant="outline"
                 className="bg-background-secondary/60"
                 onClick={goForward}
-<<<<<<< HEAD
-                disabled={!webviewRef?.current?.canGoForward()}
-=======
                 disabled={!canGoForward()}
->>>>>>> 8fa49af1
             >
                 <ArrowRightIcon />
             </Button>
