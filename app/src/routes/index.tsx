--- conflicted
+++ resolved
@@ -1,39 +1,22 @@
+import { useRouteManager } from '@/components/RouteProvider';
 import { Route } from '@/lib/routes';
 import { observer } from 'mobx-react-lite';
-<<<<<<< HEAD
 import ProjectEditor from './editor';
+import Login from './login';
 import Projects from './projects';
-import RouteProvider, { useRouteManager } from './Provider';
-=======
-import { useRouteManager } from '../components/RouteProvider';
-import Login from './login';
-import ProjectEditor from './project';
->>>>>>> 91aa5c8a
 
 const Routes = observer(() => {
     const routeManager = useRouteManager();
 
-<<<<<<< HEAD
-    function renderRoutes() {
-        switch (routeManager.route) {
-            case Route.EDITOR:
-                return <ProjectEditor />;
-            case Route.LOGIN:
-                return <div>Login</div>;
-            case Route.PROJECTS:
-                return <Projects />;
-            default:
-                return <div>404: Unknown route</div>;
-        }
-=======
     switch (routeManager.route) {
         case Route.EDITOR:
             return <ProjectEditor />;
         case Route.LOGIN:
             return <Login />;
+        case Route.PROJECTS:
+            return <Projects />;
         default:
             return <div>404: Unknown route</div>;
->>>>>>> 91aa5c8a
     }
 });
 
