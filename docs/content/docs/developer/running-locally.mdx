--- conflicted
+++ resolved
@@ -77,12 +77,8 @@
 ### 6. Initialize the database
 
 Set up the database schema. You will need to run this command every time there's a change to the database schema.
-<<<<<<< HEAD
 
 Note: If prompted for interaction such as choosing an option, cd into `apps/db` and run `bun run db:push` to use interactive mode.
-
-=======
->>>>>>> f06b07ad
    ```bash
    bun db:push
    ```
